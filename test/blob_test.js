suite("Azure Blob", function() {
  var azure   = require('../');
  var assert  = require('assert');
  var utils   = require('../lib/utils');

  // Create azure blob client
  var blob = new azure.Blob({
    accountId: process.env.AZURE_STORAGE_ACCOUNT,
    accessKey: process.env.AZURE_STORAGE_ACCESS_KEY
  });

  var anonymousBlob = new azure.Blob({
    accountId: process.env.AZURE_STORAGE_ACCOUNT,
    accountKey: null
  });

  var containerNamePrefix = 'fast-azure-blob-container';

  suite("Container", function() {
    test('create container with metadata', function() {
      var containerName = containerNamePrefix + '-with-metadata';
<<<<<<< HEAD
      var options = {
        metadata: {
          testKey: 'testValue'
        }
      };

      return blob.createContainer(containerName, options);
=======
      var metadata = {
        testKey: 'testValue'
      };

      return blob.createContainer(containerName, metadata, null);
>>>>>>> 1ede5760
    });

    test('create container without metadata', function() {
      var containerName = containerNamePrefix + '-without-metadata';

<<<<<<< HEAD
      return blob.createContainer(containerName, {});
=======
      return blob.createContainer(containerName, {}, null);
>>>>>>> 1ede5760
    });

    test('create container with container access and check if the access level is correctly set', function() {
      var containerName = containerNamePrefix + '-with-access';
<<<<<<< HEAD
      var options = {
        publicLevelAccess: 'container'
      };

      return blob.createContainer(containerName, options)
=======

      return blob.createContainer(containerName, {}, 'container')
>>>>>>> 1ede5760
        .then(function(){
        /* If the publicAccessLevel is `container`, clients can call:
          getContainerProperties, getContainerMetadata, listBlobs anonymously
         */
        return anonymousBlob.getContainerProperties(containerName).then(function(response){
          assert(response.properties.eTag);
          assert(response.properties.lastModified);
          assert(response.properties.leaseStatus);
          assert(response.properties.leaseState);
          assert(response.properties.publicAccessLevel === 'container');
        });
      })
    });

    test('set and get container metadata', function() {
      var containerName = containerNamePrefix + '-set-get-metadata';

      // create a container without metadata
      return blob.createContainer(containerName, {})
        .then(function(){
          // set metadata to newly created container
          var metadata = {
            appName: 'fast-azure-storage'
          }
          return blob.setContainerMetadata(containerName, metadata);
        })
        .then(function(){
          return blob.getContainerMetadata(containerName);
        })
        .then(function(result){
          // verify if the metadata was correctly set
<<<<<<< HEAD
          assert(result.metadata.appName === 'fast-azure-storage');
=======
          assert(result.appName === 'fast-azure-storage');
>>>>>>> 1ede5760
        });
    });

    test('list containers with prefix', function() {
      return blob.listContainers({
        prefix: containerNamePrefix
      }).then(function(result){
        assert(result.containers.length > 0);
      });
    });

    test('list containers with prefix and metadata', function() {
      return blob.listContainers({
        prefix: containerNamePrefix,
        metadata: true
      }).then(function(result){
        assert(result.containers.length > 0);
        var myContainer = null;
        result.containers.forEach(function(container) {
          if (container.name ===  containerNamePrefix + '-with-metadata') {
            myContainer = container;
          }
        });
        assert(myContainer, "Expected to find the 'fast-azure-blob-container-with-metadata'");
        assert(myContainer.metadata.testKey === 'testValue');
      });
    });

    test('list containers with metadata', function() {
      return blob.listContainers({
        metadata: true
      }).then(function(result){
        assert(result.containers.length > 0);
      });
    });

    test('get container properties', function(){
      var containerName = containerNamePrefix + '-with-properties';
<<<<<<< HEAD
      var options = {
        metadata : {
          appName: 'fast-azure-storage'
        }
      };
      return blob.createContainer(containerName, options).then(function(){
=======
      var metadata = {
        appName: 'fast-azure-storage'
      }
      return blob.createContainer(containerName, metadata, null).then(function(){
>>>>>>> 1ede5760
        return blob.getContainerProperties(containerName).then(function(response){
          assert(response.metadata.appName === 'fast-azure-storage');
          assert(response.properties.eTag);
          assert(response.properties.lastModified);
          assert(response.properties.leaseStatus);
          assert(response.properties.leaseState);
        });
      });
    });

    test('get container (with access level, without metadata) properties', function(){
      var containerName = containerNamePrefix + '-with-access';
      return blob.getContainerProperties(containerName).then(function(response){
        assert(response.properties.eTag);
        assert(response.properties.lastModified);
        assert(response.properties.leaseStatus);
        assert(response.properties.leaseState);
        assert(response.properties.publicAccessLevel === 'container');
      });
    });

    test('set, get container ACL', function(){
      var containerName = containerNamePrefix + '-with-acl';

<<<<<<< HEAD
      return blob.createContainer(containerName, {}).then(function(){
=======
      return blob.createContainer(containerName, {}, null).then(function(){
>>>>>>> 1ede5760
        var accessPolicies = [
          {
            id: 1,
            start: new Date(Date.now() - 15 * 60 * 1000),
            permission: {
              read: true,
              add: true,
              create: true,
              write: true,
              list: true,
            }
          },
          {
            id: 2,
            start: new Date(Date.now() - 15 * 60 * 1000),
            permission: {
              list: false,
            }
          }
        ];
        var options = {
          publicAccessLevel: 'container',
          accessPolicies: accessPolicies
        }
        return blob.setContainerACL(containerName, options);
      }).then(function(){
        return blob.getContainerACL(containerName).then(function (response) {
          assert(response.publicAccessLevel === 'container');
          assert(response.accessPolicies.length === 2);

          assert(response.accessPolicies[0].id === '1');
          assert(response.accessPolicies[0].permission.read === true);
          assert(response.accessPolicies[0].permission.list === true);
          assert(response.accessPolicies[0].permission.delete === false);
          assert(response.accessPolicies[0].permission.add === true);
          assert(response.accessPolicies[0].permission.create === true);
          assert(response.accessPolicies[0].permission.write === true);
<<<<<<< HEAD

          assert(response.accessPolicies[1].id === '2');
          assert(response.accessPolicies[1].permission.read === false);
          assert(response.accessPolicies[1].permission.list === false);
          assert(response.accessPolicies[1].permission.delete === false);
          assert(response.accessPolicies[1].permission.add === false);
          assert(response.accessPolicies[1].permission.create === false);
          assert(response.accessPolicies[1].permission.write === false);
        });
      });
    });

    test('Shared-Access-Signature (with access policy which has list permission)', function(){
      var containerName = containerNamePrefix + '-with-acl';
      var sas = blob.sas(containerName, null, {
        expiry:   new Date(Date.now() + 30 * 60 * 1000),
        resourceType: 'container',
        accessPolicy: 1
      });
      var blobWithSas = new azure.Blob({
        accountId:    blob.options.accountId,
        sas:          sas
      });
      return blobWithSas.listBlobs(containerName, {});
    });

    test('Shared-Access-Signature (with access policy with forbid list)', function(){
      var containerName = containerNamePrefix + '-with-acl';
      var sas = blob.sas(containerName, null, {
        expiry: new Date(Date.now() + 30 * 60 * 1000),
        resourceType: 'container',
        accessPolicy: 2
      });
      var blobWithSas = new azure.Blob({
        accountId:    blob.options.accountId,
        sas:          sas
      });
      return blobWithSas.listBlobs(containerName, {}).catch(function(err){
        // Returns AuthorizationFailed (403). I think it should return AuthorizationPermissionMismatch (403)
        // assert(err.code === 'AuthorizationPermissionMismatch');
        assert(err.statusCode === 403);
      });
    });

    test('Shared-Access-Signature (forbid list blobs)', function(){
      var containerName = containerNamePrefix + '-with-metadata';
      var sas = blob.sas(containerName, null, {
        start:    new Date(Date.now() - 15 * 60 * 1000),
        expiry:   new Date(Date.now() + 30 * 60 * 1000),
        resourceType: 'container',
        permissions: {
          read: true,
          add: false,
          create: false,
          write: false,
          delete: false,
          list: false
        }
      });
      var blobWithSas = new azure.Blob({
        accountId:    blob.options.accountId,
        sas:          sas
      });
      return blobWithSas.listBlobs(containerName, {}).catch(function(err) {
        // Should return AuthorizationPermissionMismatch (403)
        assert(err.code === 'AuthorizationPermissionMismatch');
        assert(err.statusCode === 403);
      });
    });

    test("Shared-Access-Signature (will refresh)", function() {
      var containerName = containerNamePrefix + '-with-metadata';
      var refreshCount = 0;
      var refreshSAS = function() {
        refreshCount += 1;
        return blob.sas(containerName, null, {
          expiry:   new Date(Date.now() + 15 * 60 * 1000 + 100),
          resourceType: 'container',
          permissions: {
            read: true,
            add: true,
            create: true,
            write: true,
            delete: true,
            list: true
          }
        });
      };
      var blobWithSas = new azure.Blob({
        accountId:        blob.options.accountId,
        sas:              refreshSAS,
        minSASAuthExpiry: 15 * 60 * 1000
      });
      return blobWithSas.listBlobs(containerName, {}).then(function() {
        assert(refreshCount === 1);
        return utils.sleep(200);
      }).then(function() {
        return blobWithSas.listBlobs(containerName, {});
      }).then(function() {
        assert(refreshCount === 2);
      });
    });

    test("Shared-Access-Signature (won't refresh on every call)", function() {
      var containerName = containerNamePrefix + '-with-metadata';
      var refreshCount = 0;
      var refreshSAS = function() {
        refreshCount += 1;
        return blob.sas(containerName, null, {
          expiry: new Date(Date.now() + 20 * 60 * 1000),
          resourceType: 'container',
          permissions: {
            read: true,
            add: true,
            create: true,
            write: true,
            delete: true,
            list: true
          }
        });
=======

          assert(response.accessPolicies[1].id === '2');
          assert(response.accessPolicies[1].permission.read === false);
          assert(response.accessPolicies[1].permission.list === false);
          assert(response.accessPolicies[1].permission.delete === false);
          assert(response.accessPolicies[1].permission.add === false);
          assert(response.accessPolicies[1].permission.create === false);
          assert(response.accessPolicies[1].permission.write === false);
        });
      });
    });

    test('Shared-Access-Signature (with access policy which has list permission)', function(){
      var containerName = containerNamePrefix + '-with-acl';
      var sas = blob.sas(containerName, null, {
        expiry:   new Date(Date.now() + 30 * 60 * 1000),
        resourceType: 'container',
        accessPolicy: 1
      });
      var blobWithSas = new azure.Blob({
        accountId:    blob.options.accountId,
        sas:          sas
      });
      return blobWithSas.listBlobs(containerName, {});
    });

    test('Shared-Access-Signature (with access policy with forbid list)', function(){
      var containerName = containerNamePrefix + '-with-acl';
      var sas = blob.sas(containerName, null, {
        expiry: new Date(Date.now() + 30 * 60 * 1000),
        resourceType: 'container',
        accessPolicy: 2
      });
      var blobWithSas = new azure.Blob({
        accountId:    blob.options.accountId,
        sas:          sas
      });
      return blobWithSas.listBlobs(containerName, {}).catch(function(err){
        // Returns AuthorizationFailed (403). I think it should return AuthorizationPermissionMismatch (403)
        // assert(err.code === 'AuthorizationPermissionMismatch');
        assert(err.statusCode === 403);
      });
    });

    test('Shared-Access-Signature (forbid list blobs)', function(){
      var containerName = containerNamePrefix + '-with-metadata';
      var sas = blob.sas(containerName, null, {
        start:    new Date(Date.now() - 15 * 60 * 1000),
        expiry:   new Date(Date.now() + 30 * 60 * 1000),
        resourceType: 'container',
        permissions: {
          read: true,
          add: false,
          create: false,
          write: false,
          delete: false,
          list: false
        }
      });
      var blobWithSas = new azure.Blob({
        accountId:    blob.options.accountId,
        sas:          sas
      });
      return blobWithSas.listBlobs(containerName, {}).catch(function(err) {
        // Should return AuthorizationPermissionMismatch (403)
        assert(err.code === 'AuthorizationPermissionMismatch');
        assert(err.statusCode === 403);
      });
    });

    test("Shared-Access-Signature (will refresh)", function() {
      var containerName = containerNamePrefix + '-with-metadata';
      var refreshCount = 0;
      var refreshSAS = function() {
        refreshCount += 1;
        return blob.sas(containerName, null, {
          expiry:   new Date(Date.now() + 15 * 60 * 1000 + 100),
          resourceType: 'container',
          permissions: {
            read: true,
            add: true,
            create: true,
            write: true,
            delete: true,
            list: true
          }
        });
      };
      var blobWithSas = new azure.Blob({
        accountId:        blob.options.accountId,
        sas:              refreshSAS,
        minSASAuthExpiry: 15 * 60 * 1000
      });
      return blobWithSas.listBlobs(containerName, {}).then(function() {
        assert(refreshCount === 1);
        return utils.sleep(200);
      }).then(function() {
        return blobWithSas.listBlobs(containerName, {});
      }).then(function() {
        assert(refreshCount === 2);
      });
    });

    test("Shared-Access-Signature (won't refresh on every call)", function() {
      var containerName = containerNamePrefix + '-with-metadata';
      var refreshCount = 0;
      var refreshSAS = function() {
        refreshCount += 1;
        return blob.sas(containerName, null, {
          expiry: new Date(Date.now() + 20 * 60 * 1000),
          resourceType: 'container',
          permissions: {
            read: true,
            add: true,
            create: true,
            write: true,
            delete: true,
            list: true
          }
        });
>>>>>>> 1ede5760
      };
      var blobWithSas = new azure.Blob({
        accountId:        blob.options.accountId,
        sas:              refreshSAS,
        minSASAuthExpiry: 15 * 60 * 1000
      });
      return blobWithSas.listBlobs(containerName, {}).then(function() {
        assert(refreshCount === 1);
        return utils.sleep(200);
      }).then(function() {
        return blobWithSas.listBlobs(containerName, {});
      }).then(function() {
        assert(refreshCount === 1);
      });
    });

    test("Retries up to 5 times", function() {
      var containerName = containerNamePrefix + '-with-metadata';
      var request = utils.request;
      var requestCount = 0;
      utils.request = function() {
        requestCount += 1;
        return utils.sleep(100).then(function() {
          var err = new Error('ECONNRESET');
          err.code = 'ECONNRESET';
          throw err;
        });
      };
      return blob.listBlobs(containerName, {}).then(function() {
        utils.request = request;
        assert(false, "Expected an error");
      }, function(err) {
        utils.request = request;
        assert(err.code === 'ECONNRESET');
        assert(requestCount === 6, "Expected 1 request + 5 retries");
      });
    });

    // TODO add more tests for SAS when blob rest endpoints are implemented

    // TODO modify the test when the blobs can be created
    test('list blobs within a container', function(){
<<<<<<< HEAD
      var containerName = containerNamePrefix + '-list-blob';
=======
      var containerName = containerNamePrefix + '-with-blobs';
>>>>>>> 1ede5760

      return blob.createContainer(containerName).then(function(){
        return blob.listBlobs(containerName).then(function(response){
          assert(response.blobs.length === 0);
        });
      })
    });

    test('acquire a lease for a container, forbid delete container and release the lease', function(){
      var containerName = containerNamePrefix + '-with-lease';
      return blob.createContainer(containerName).then(function(){
        var leaseOptions = {
          leaseAction: 'acquire',
          leaseDuration: 15
        };
        return blob.leaseContainer(containerName,leaseOptions).then(function(response){
          assert(response.leaseId);
          return blob.deleteContainer(containerName).catch(function(err){
            assert(err.statusCode === 412);
            return blob.leaseContainer(containerName, {
              leaseAction: 'release',
              leaseId: response.leaseId
            });
          });
        });
      });
    });
<<<<<<< HEAD

    test('delete container with if-modified-since conditional header', function () {
      var containerName = containerNamePrefix + '-delete-with-condition';
      return blob.createContainer(containerName)
        .then(function (response) {
          assert(response.eTag);
          assert(response.lastModified);

          return blob.deleteContainer(containerName, {ifModifiedSince: new Date(Date.now())})
        })
        .catch(function (error) {
          assert(error.code === 'ConditionNotMet');
          assert(error.statusCode === 412);

          return blob.setContainerMetadata(containerName, {scope: 'test'});
        })
        .then(function (response) {
          assert(response.eTag);
          assert(response.lastModified);

          return blob.deleteContainer(containerName, {ifModifiedSince: new Date(Date.now() - 15 * 60 * 1000)});
        });
    });

    test('delete container with if-unmodified-since conditional header', function () {
      var containerName = containerNamePrefix + '-delete-with-condition2';
      return blob.createContainer(containerName)
        .then(function (response) {
          assert(response.eTag);
          assert(response.lastModified);

          return blob.deleteContainer(containerName, {ifUnmodifiedSince: new Date(Date.now() - 15 * 60 * 1000)})
        })
        .catch(function (error) {
          assert(error.code === 'ConditionNotMet');
          assert(error.statusCode === 412);

          return blob.deleteContainer(containerName, {ifUnmodifiedSince: new Date(Date.now())});
        });
    });

    test('set container metadata with if-modified-since conditional header', function () {
      var containerName = containerNamePrefix + '-set-metadata-conditional-header';
      return blob.createContainer(containerName)
        .then(function (response) {
          assert(response.eTag);
          assert(response.lastModified);

          return blob.setContainerMetadata(containerName, {scope: 'test'}, {ifModifiedSince: new Date(Date.now() - 15 * 60 * 1000)});
        })
        .then(function (response) {
          return blob.setContainerMetadata(containerName, {scope: 'test2'}, {ifModifiedSince: new Date(Date.now())});
        })
        .catch(function (error) {
          assert(error.code === 'ConditionNotMet');
          assert(error.statusCode === 412);
        })
    });
  });
  suite("Blob", function() {
    var containerName = containerNamePrefix + '-with-blobs';
    var blockBlobName = 'blobTest';
    var appendBlobName = 'appendBlobTest';
    var tempBlockBlobNamePrefix = 'tempBlockBlob';

    suiteSetup(function() {
      return blob.createContainer(containerName);
    });

    test('put text block blob', function(){
      var options = {
        blobType: 'BlockBlob'
      };
      var content = 'hello world';
      return blob.putBlob(containerName, blockBlobName, options, content);
    });

    test('get text block blob', function(){
      return blob.getBlob(containerName, blockBlobName).then(function(response){
        assert(response.content === 'hello world');
      });
    });

    test('set and get blob metadata', function() {
      var metadata = {
        origin: 'taskcluster'
      };
      return blob.setBlobMetadata(containerName, blockBlobName, metadata)
        .then(function() {
          return blob.getBlobMetadata(containerName, blockBlobName);
        })
        .then(function(response){
          assert(response.metadata.origin === 'taskcluster');
        });
    });

    test('set and get blob properties', function() {
      var options = {
        cacheControl: 'no-cache',
        contentType: 'text/plain;charset="utf8"',
        contentEncoding: 'gzip',
        contentLanguage: 'en-US',
        contentDisposition: 'attachment; filename="file.txt"'
      }

      return blob.setBlobProperties(containerName, blockBlobName, options)
        .then(function() {
          return blob.getBlobProperties(containerName, blockBlobName);
        })
        .then(function(response) {
          assert(response.blobType === 'BlockBlob');
          assert(response.contentLength === '11');
          assert(response.contentType === 'text/plain;charset="utf8"');
          assert(response.contentEncoding === 'gzip');
          assert(response.contentLanguage === 'en-US');
          assert(response.contentDisposition === 'attachment; filename="file.txt"');
          assert(response.metadata.origin === 'taskcluster');
        });
    });

    test('put block, getBlockList and putBlockList', function () {
      var blockContent1 = Buffer.from("Lorem Ipsum is simply dummy text of the printing and typesetting industry. " +
        "Lorem Ipsum has been the industry's standard dummy text ever since the 1500s, when an unknown printer took a" +
        " galley of type and scrambled it to make a type specimen book. It has survived not only five centuries, but also" +
        " the leap into electronic typesetting, remaining essentially unchanged. It was popularised in the 1960s with the " +
        "release of Letraset sheets containing Lorem Ipsum passages, and more recently with desktop publishing software like Aldus PageMaker including versions of Lorem Ipsum.");
      var blockId1 = blob.getBlockId('fastazure', 1, 3);

      var blockContent2 = 'Contrary to popular belief, Lorem Ipsum is not simply random text. It has roots in a piece of classical Latin literature from 45 BC, making it over 2000 years old.';
      var blockId2 = blob.getBlockId('fastazure', 2, 3);

      var options = {
        blockId: blockId1
      }
      // put a new block to a block blob
      return blob.putBlock(containerName, blockBlobName, options, blockContent1)
        .then(function () {
          var options = {
            blockListType: 'all'
          };
          return blob.getBlockList(containerName, blockBlobName, options);
        })
        // verify that the block list contains an uncommitted block
        .then(function (response) {
          assert(response.uncommittedBlocks.length === 1);
          assert(response.uncommittedBlocks[0].blockId === blockId1);
          assert(response.committedBlocks.length === 0);

          // commit the block uploaded
          var opt = {
            uncommittedBlockIds: [response.uncommittedBlocks[0].blockId]
          }
          return blob.putBlockList(containerName, blockBlobName, opt);
        })
        // verify the commit of the block
        .then(function () {
          return blob.getBlob(containerName, blockBlobName).then(function (response) {
            assert(response.content === blockContent1.toString());

            // commit another block
            return blob.putBlock(containerName, blockBlobName, {
              blockId: blockId2
            }, blockContent2);
          })
          // verify that the block list contains an uncommitted block and a committed block
            .then(function () {
              return blob.getBlockList(containerName, blockBlobName, {
                blockListType: 'all'
              });
            })
            .then(function(response) {
              assert(response.uncommittedBlocks.length === 1);
              assert(response.uncommittedBlocks[0].blockId === blockId2);
              assert(response.committedBlocks.length === 1);

              return blob.putBlockList(containerName, blockBlobName, {
                committedBlockIds: [response.committedBlocks[0].blockId],
                uncommittedBlockIds: [response.uncommittedBlocks[0].blockId]
              });
            })
            // verify that the blob is updated
            .then(function (response) {
              return blob.getBlob(containerName, blockBlobName);
            })
            .then(function (response) {
              assert(response.content === (blockContent1.toString() + blockContent2));
            })
        });
    });

    test('create append blob', function() {
      var options = {
        blobType: 'AppendBlob'
      };
      return blob.putBlob(containerName, appendBlobName, options);
    });

    test('append block blob', function () {
      var blobName = 'AppendBlob';
      var content = Buffer.from("Lorem Ipsum is simply dummy text of the printing and typesetting industry. " +
        "Lorem Ipsum has been the industry's standard dummy text ever since the 1500s, when an unknown printer took a" +
        " galley of type and scrambled it to make a type specimen book. It has survived not only five centuries, but also" +
        " the leap into electronic typesetting, remaining essentially unchanged. It was popularised in the 1960s with the " +
        "release of Letraset sheets containing Lorem Ipsum passages, and more recently with desktop publishing software like Aldus PageMaker including versions of Lorem Ipsum.");

      return blob.appendBlock(containerName, appendBlobName, {}, content).then(function (response) {
        assert(response.committedBlockCount === '1');
      });
    });

    test('delete blob', function () {
      return blob.deleteBlob(containerName, blockBlobName);
    });

    test('delete blob with if-match conditional header', function(){
      var name = tempBlockBlobNamePrefix + '_if_match_conditional_header';
      return blob.putBlob(containerName, name, {blobType: 'BlockBlob'}, 'Hello world')
        .then(function (response) {
          assert(response.eTag);

          return blob.deleteBlob(containerName, name, {
            ifMatch: response.eTag
          });
        });
    });

    test('delete blob with if-non-match conditional header', function () {
      var name = tempBlockBlobNamePrefix + '_if_none_matching_conditional_header';
      return blob.putBlob(containerName, name, {blobType: 'BlockBlob'}, 'Hello world')
        .then(function (response) {
          assert(response.eTag);

          return blob.deleteBlob(containerName, name, {
            ifNoneMatch: response.eTag
          });
        })
        .catch(function (error){
          assert(error.code === 'ConditionNotMet');
          assert(error.statusCode === 412);
        })
    });

    test('delete blob with if-modified-since conditional header', function (){
      var name = tempBlockBlobNamePrefix + '_if_modified_since_conditional_header';

      return blob.putBlob(containerName, name, {blobType: 'BlockBlob'}, 'Hello world')
        .then(function (response) {
          return blob.setBlobMetadata(containerName, name, {scope: 'test'})
        })
        .then(function (response) {
          assert(response.lastModified);
          assert(response.eTag);
          return blob.deleteBlob(containerName, name, {
            ifModifiedSince: new Date(Date.now() - 15 * 60 * 1000)
          });
        });
    });

    test('delete blob with if-unmodified-since conditional header', function () {
      var name = tempBlockBlobNamePrefix + '_if_unmodified_since_conditional_header';

      return blob.putBlob(containerName, name, {blobType: 'BlockBlob'}, 'Hello world')
        .then(function (response) {
          return blob.setBlobMetadata(containerName, name, {scope: 'test'})
        })
        .then(function (response) {
          assert(response.lastModified);
          assert(response.eTag);
          return blob.deleteBlob(containerName, name, {
            ifUnmodifiedSince: new Date(Date.now())
          });
        })
        .catch(function (error) {
          assert(error.code === 'ConditionNotMet');
          assert(error.statusCode === 412);
        });
    });

    test('get blob with if-match conditional header', function () {
      var name = tempBlockBlobNamePrefix + 'get_blob_if_match_conditional_header';

      return blob.putBlob(containerName, name, {blobType: 'BlockBlob'}, 'Hello world')
        .then(function (response) {
          assert(response.eTag);

          return blob.getBlob(containerName, name, {
            ifMatch: response.eTag
          });
        });
    });

    test('get blob with if-none-match conditional header', function () {
      var name = tempBlockBlobNamePrefix + 'get_blob_if_none_match_conditional_header';
      return blob.putBlob(containerName, name, {blobType: 'BlockBlob'}, 'Hello world')
        .then(function (response) {
          return blob.setBlobProperties(containerName, name, {contentType: 'text/plain; charset="utf8"'})
        })
        .then(function (response) {
          assert(response.eTag);
          assert(response.lastModified);

          return blob.getBlob(containerName, name, {
            ifNoneMatch: response.eTag
          });
        })
        .catch(function (error) {
          assert(error.code === 'ConditionNotMet');
          assert(error.statusCode === 412);
        });
    });

    test('get blob with if-modified-since conditional header', function () {
      var name = tempBlockBlobNamePrefix + 'get_blob_if_modified_since_conditional_header';
      var blockId = blob.getBlockId('fastazure', 1, 2);
      return blob.putBlob(containerName, name, {blobType: 'BlockBlob'})
        .then(function () {
          return blob.putBlock(containerName, name, {blockId: blockId}, 'hello world');
        })
        .then(function () {
          return blob.putBlockList(containerName, name, {uncommittedBlockIds:[blockId]})
        })
        .then(function (response) {
          assert(response.eTag);
          assert(response.lastModified);

          return blob.getBlob(containerName, name, {
            ifModifiedSince: new Date(Date.now() - 15 * 60 * 1000)
          });
        });
    });

    test('get blob with if-unmodified-since conditional header', function () {
      var name = tempBlockBlobNamePrefix + 'get_blob_if_unmodified_since_conditional_header';
      return blob.putBlob(containerName, name, {blobType: 'BlockBlob'})
        .then(function () {
          return blob.setBlobMetadata(containerName, name, {scope: 'test'});
        })
        .then(function (response) {
          assert(response.lastModified);
          return blob.getBlob(containerName, name, {ifUnmodifiedSince: response.lastModified});
        })
    });

    test('get blob metadata with if-modified-since, if-unmodified-since, if-match and if-none-match conditional header', function () {
      var name = tempBlockBlobNamePrefix + '_with_metadata';
      return blob.putBlob(containerName, name, {blobType: 'AppendBlob'})
        .then(function () {
          return blob.setBlobMetadata(containerName, name, {appName: 'fast-azure'});
        })
        .then(function (response) {
          assert(response.eTag);
          return blob.getBlobMetadata(containerName, name, {ifMatch: response.eTag});
        })
        .then(function (response) {
          assert(response.metadata.appName === 'fast-azure');

          return blob.getBlobMetadata(containerName, name, {ifNoneMatch: response.eTag});
        })
        .catch(function (error) {
          // Response code if condition has not been met it should be 'Not modified(304)'
          assert(error.statusCode === 304);

          return blob.getBlobMetadata(containerName, name, {
            ifModifiedSince: new Date(Date.now() - 15 * 60 * 1000)
          });
        })
        .then(function (response) {
          assert(response.lastModified);

          return blob.getBlobMetadata(containerName, name, {
            ifUnmodifiedSince: new Date(Date.now() - 15 * 60 * 1000)
          });
        })
        .catch(function (error) {
          assert(error.statusCode === 412);
        })
    });

    test('get blob properties with if-modified-since, if-unmodified-since, if-match and if-none-match conditional header', function () {
      var name = tempBlockBlobNamePrefix + '_with_properties';

      return blob.putBlob(containerName, name, {blobType: 'BlockBlob'})
        .then(function () {
          return blob.setBlobProperties(containerName, name, {contentLanguage: 'en-EN'});
        })
        .then(function (response) {
          assert(response.eTag);
          return blob.getBlobProperties(containerName, name, {ifMatch: response.eTag});
        })
        .then(function (response) {
          assert(response.contentLanguage === 'en-EN');

          return blob.getBlobProperties(containerName, name, {ifNoneMatch: response.eTag});
        })
        .catch(function (error) {
          assert(error.statusCode === 304);

          return blob.getBlobProperties(containerName, name, {
            ifModifiedSince: new Date(Date.now() - 15 * 60 * 1000)
          });
        })
        .then(function (response) {
          assert(response.lastModified);
          return blob.getBlobProperties(containerName, name, {
            ifUnmodifiedSince: new Date(Date.now() - 15 * 60 * 1000)
          });
        })
        .catch(function (error) {
          assert(error.statusCode === 412);
        })
    });

    test('set blob metadata with if-modified-since, if-unmodified-since, if-match and if-none-match conditional header', function () {
      var name = tempBlockBlobNamePrefix + '_with_metadata_conditional_headers';
      return blob.putBlob(containerName, name, {blobType: 'BlockBlob'})
        .then(function (response) {
          assert(response.lastModified);
          assert(response.eTag);
          return blob.setBlobMetadata(containerName, name, {application: 'azure'}, {ifMatch: response.eTag});
        })
        .then(function (response) {
          assert(response.eTag);
          assert(response.lastModified);

          return blob.setBlobMetadata(containerName, name, {scope: 'test'}, {ifNoneMatch: response.eTag});
        })
        .catch(function (error) {
          assert(error.code === 'ConditionNotMet');
          assert(error.statusCode === 412);

          return blob.setBlobMetadata(containerName, name, {scope: 'test'}, {
            ifModifiedSince: new Date(Date.now())
          });
        })
        .then(function (response) {
          assert(response.eTag);
          assert(response.lastModified);

          return blob.setBlobMetadata(containerName, name, {scope: 'test'}, {
            ifUnmodifiedSince: new Date(Date.now() - 15 * 60 * 1000)
          });
        })
        .catch(function (error) {
          assert(error.code === 'ConditionNotMet');
          assert(error.statusCode === 412);
        })
    });

    test('set blob properties with if-modified-since, if-unmodified-since, if-match and if-none-match conditional header', function () {
      var name = tempBlockBlobNamePrefix + '_with_props_conditional_headers';
      return blob.putBlob(containerName, name, {blobType: 'BlockBlob'})
        .then(function (response) {
          assert(response.lastModified);
          assert(response.eTag);
          return blob.setBlobProperties(containerName, name, {contentEncoding: 'gzip'}, {ifMatch: response.eTag});
        })
        .then(function (response) {
          assert(response.eTag);
          assert(response.lastModified);

          return blob.setBlobProperties(containerName, name, {contentEncoding: 'gzip'}, {ifNoneMatch: response.eTag});
        })
        .catch(function (error) {
          assert(error.code === 'ConditionNotMet');
          assert(error.statusCode === 412);

          return blob.setBlobProperties(containerName, name, {contentEncoding: 'gzip'}, {
            ifModifiedSince: new Date(Date.now())
          });
        })
        .then(function (response) {
          assert(response.eTag);
          assert(response.lastModified);

          return blob.setBlobProperties(containerName, name, {contentEncoding: 'gzip'}, {
            ifUnmodifiedSince: new Date(Date.now() - 15 * 60 * 1000)
          });
        })
        .catch(function (error) {
          assert(error.code === 'ConditionNotMet');
          assert(error.statusCode === 412);
        });
    });

    test('put blob with if-modified-since, if-unmodified-since, if-match and if-none-match conditional header', function () {
      var name = tempBlockBlobNamePrefix + '_put_blob_with_conditional_headers';
      return blob.putBlob(containerName, name, {blobType: 'BlockBlob'})
        .then(function (response) {
          assert(response.lastModified);
          assert(response.eTag);
          return blob.putBlob(containerName, name, {
            blobType: 'BlockBlob',
            ifMatch: response.eTag
          }, 'hello world');
        })
        .then(function (response) {
          assert(response.lastModified);
          assert(response.eTag);
          return blob.putBlob(containerName, name, {
            blobType: 'BlockBlob',
            ifNoneMatch: response.eTag
          }, 'hello again');
        })
        .catch(function (error) {
          assert(error.code === 'ConditionNotMet');
          assert(error.statusCode === 412);

          return blob.putBlob(containerName, name, {
            blobType: 'BlockBlob',
            ifModifiedSince: new Date(Date.now())
          }, 'hello from error');
        })
        .then(function (response) {
          assert(response.eTag);
          assert(response.lastModified);

          blob.putBlob(containerName, name, {
            blobType: 'BlockBlob',
            ifUnmodifiedSince: new Date(Date.now() - 15 * 60 * 1000)
          }, 'hello from error');
        })
        .catch(function (error) {
          assert(error.code === 'ConditionNotMet');
          assert(error.statusCode === 412);
        });
    });

    test('append block with if-modified-since, if-unmodified-since, if-match and if-none-match conditional header', function () {
      var name = tempBlockBlobNamePrefix + '_append_block_with_conditional_headers';
      return blob.putBlob(containerName, name, {blobType: 'AppendBlob'})
        .then(function (response) {
          assert(response.lastModified);
          assert(response.eTag);
          return blob.appendBlock(containerName, name, {
            ifMatch: response.eTag
          }, 'log1');
        })
        .then(function (response) {
          assert(response.lastModified);
          assert(response.eTag);
          return blob.appendBlock(containerName, name, {
            ifNoneMatch: response.eTag
          }, 'log2');
        })
        .catch(function (error) {
          assert(error.code === 'ConditionNotMet');
          assert(error.statusCode === 412);

          return blob.appendBlock(containerName, name, {
            ifModifiedSince: new Date(Date.now())
          }, 'log3');
        })
        .then(function (response) {
          assert(response.eTag);
          assert(response.lastModified);

          blob.appendBlock(containerName, name, {
            ifUnmodifiedSince: new Date(Date.now() - 15 * 60 * 1000)
          }, 'log4');
        })
        .catch(function (error) {
          assert(error.code === 'ConditionNotMet');
          assert(error.statusCode === 412);
        });
    });

    test('putBlockList with if-modified-since, if-unmodified-since, if-match and if-none-match conditional header', function () {
      var name = tempBlockBlobNamePrefix + '_put_block_list_with_conditional_headers';
      var blockId1 = blob.getBlockId('fastazure', 1, 1);
      var blockId2 = blob.getBlockId('fastazure', 2, 1);
      var eTag;
      return blob.putBlob(containerName, name, {blobType: 'BlockBlob'})
        .then(function (response) {
          assert(response.eTag);
          eTag = response.eTag;

          return blob.putBlock(containerName, name, {blockId: blockId1}, 'blockblob1');
        })
        .then(function (){
          return blob.putBlockList(containerName, name, {
            uncommitted: [blockId1],
            ifMatch: eTag
          });
        })
        .then(function (response) {
          assert(response.eTag);
          assert(response.lastModified);
          eTag = response.eTag;

          return blob.putBlock(containerName, name, {blockId: blockId2}, 'blockblob2');
        })
        .then(function (response) {
          return blob.putBlockList(containerName, name, {
            uncommitted: [blockId2],
            committed: [blockId1],
            ifNoneMatch: eTag
          });
        })
        .catch(function (error) {
          assert(error.code === 'ConditionNotMet')
          assert(error.statusCode === 412);

          return blob.putBlockList(containerName, name, {
            uncommitted: [blockId2],
            committed: [blockId1],
            ifUnmodifiedSince: new Date(Date.now() - 15 * 60 * 1000)
          });
        })
        .catch(function (error) {
          assert(error.code === 'ConditionNotMet')
          assert(error.statusCode === 412);

          return blob.putBlockList(containerName, name, {
            uncommitted: [blockId2],
            committed: [blockId1],
            ifModifiedSince: new Date(Date.now() - 15 * 60 * 1000)
          });
        });
    });
=======
>>>>>>> 1ede5760
  });

  // Cleanup
  suiteTeardown(function(){
    // delete all containers
    return blob.listContainers({
      prefix: containerNamePrefix
    }).then(function(result){
      var deletePromises = result.containers.map(function(container){
        return blob.deleteContainer(container.name);
      });

      return Promise.all(deletePromises);
    });
  });
});<|MERGE_RESOLUTION|>--- conflicted
+++ resolved
@@ -19,7 +19,6 @@
   suite("Container", function() {
     test('create container with metadata', function() {
       var containerName = containerNamePrefix + '-with-metadata';
-<<<<<<< HEAD
       var options = {
         metadata: {
           testKey: 'testValue'
@@ -27,49 +26,33 @@
       };
 
       return blob.createContainer(containerName, options);
-=======
-      var metadata = {
-        testKey: 'testValue'
-      };
-
-      return blob.createContainer(containerName, metadata, null);
->>>>>>> 1ede5760
     });
 
     test('create container without metadata', function() {
       var containerName = containerNamePrefix + '-without-metadata';
 
-<<<<<<< HEAD
       return blob.createContainer(containerName, {});
-=======
-      return blob.createContainer(containerName, {}, null);
->>>>>>> 1ede5760
     });
 
     test('create container with container access and check if the access level is correctly set', function() {
       var containerName = containerNamePrefix + '-with-access';
-<<<<<<< HEAD
       var options = {
         publicLevelAccess: 'container'
       };
 
       return blob.createContainer(containerName, options)
-=======
-
-      return blob.createContainer(containerName, {}, 'container')
->>>>>>> 1ede5760
         .then(function(){
-        /* If the publicAccessLevel is `container`, clients can call:
-          getContainerProperties, getContainerMetadata, listBlobs anonymously
-         */
-        return anonymousBlob.getContainerProperties(containerName).then(function(response){
-          assert(response.properties.eTag);
-          assert(response.properties.lastModified);
-          assert(response.properties.leaseStatus);
-          assert(response.properties.leaseState);
-          assert(response.properties.publicAccessLevel === 'container');
-        });
-      })
+          /* If the publicAccessLevel is `container`, clients can call:
+           getContainerProperties, getContainerMetadata, listBlobs anonymously
+           */
+          return anonymousBlob.getContainerProperties(containerName).then(function(response){
+            assert(response.properties.eTag);
+            assert(response.properties.lastModified);
+            assert(response.properties.leaseStatus);
+            assert(response.properties.leaseState);
+            assert(response.properties.publicAccessLevel === 'container');
+          });
+        })
     });
 
     test('set and get container metadata', function() {
@@ -89,11 +72,7 @@
         })
         .then(function(result){
           // verify if the metadata was correctly set
-<<<<<<< HEAD
           assert(result.metadata.appName === 'fast-azure-storage');
-=======
-          assert(result.appName === 'fast-azure-storage');
->>>>>>> 1ede5760
         });
     });
 
@@ -132,19 +111,12 @@
 
     test('get container properties', function(){
       var containerName = containerNamePrefix + '-with-properties';
-<<<<<<< HEAD
       var options = {
         metadata : {
           appName: 'fast-azure-storage'
         }
       };
       return blob.createContainer(containerName, options).then(function(){
-=======
-      var metadata = {
-        appName: 'fast-azure-storage'
-      }
-      return blob.createContainer(containerName, metadata, null).then(function(){
->>>>>>> 1ede5760
         return blob.getContainerProperties(containerName).then(function(response){
           assert(response.metadata.appName === 'fast-azure-storage');
           assert(response.properties.eTag);
@@ -169,11 +141,7 @@
     test('set, get container ACL', function(){
       var containerName = containerNamePrefix + '-with-acl';
 
-<<<<<<< HEAD
       return blob.createContainer(containerName, {}).then(function(){
-=======
-      return blob.createContainer(containerName, {}, null).then(function(){
->>>>>>> 1ede5760
         var accessPolicies = [
           {
             id: 1,
@@ -211,7 +179,6 @@
           assert(response.accessPolicies[0].permission.add === true);
           assert(response.accessPolicies[0].permission.create === true);
           assert(response.accessPolicies[0].permission.write === true);
-<<<<<<< HEAD
 
           assert(response.accessPolicies[1].id === '2');
           assert(response.accessPolicies[1].permission.read === false);
@@ -332,128 +299,6 @@
             list: true
           }
         });
-=======
-
-          assert(response.accessPolicies[1].id === '2');
-          assert(response.accessPolicies[1].permission.read === false);
-          assert(response.accessPolicies[1].permission.list === false);
-          assert(response.accessPolicies[1].permission.delete === false);
-          assert(response.accessPolicies[1].permission.add === false);
-          assert(response.accessPolicies[1].permission.create === false);
-          assert(response.accessPolicies[1].permission.write === false);
-        });
-      });
-    });
-
-    test('Shared-Access-Signature (with access policy which has list permission)', function(){
-      var containerName = containerNamePrefix + '-with-acl';
-      var sas = blob.sas(containerName, null, {
-        expiry:   new Date(Date.now() + 30 * 60 * 1000),
-        resourceType: 'container',
-        accessPolicy: 1
-      });
-      var blobWithSas = new azure.Blob({
-        accountId:    blob.options.accountId,
-        sas:          sas
-      });
-      return blobWithSas.listBlobs(containerName, {});
-    });
-
-    test('Shared-Access-Signature (with access policy with forbid list)', function(){
-      var containerName = containerNamePrefix + '-with-acl';
-      var sas = blob.sas(containerName, null, {
-        expiry: new Date(Date.now() + 30 * 60 * 1000),
-        resourceType: 'container',
-        accessPolicy: 2
-      });
-      var blobWithSas = new azure.Blob({
-        accountId:    blob.options.accountId,
-        sas:          sas
-      });
-      return blobWithSas.listBlobs(containerName, {}).catch(function(err){
-        // Returns AuthorizationFailed (403). I think it should return AuthorizationPermissionMismatch (403)
-        // assert(err.code === 'AuthorizationPermissionMismatch');
-        assert(err.statusCode === 403);
-      });
-    });
-
-    test('Shared-Access-Signature (forbid list blobs)', function(){
-      var containerName = containerNamePrefix + '-with-metadata';
-      var sas = blob.sas(containerName, null, {
-        start:    new Date(Date.now() - 15 * 60 * 1000),
-        expiry:   new Date(Date.now() + 30 * 60 * 1000),
-        resourceType: 'container',
-        permissions: {
-          read: true,
-          add: false,
-          create: false,
-          write: false,
-          delete: false,
-          list: false
-        }
-      });
-      var blobWithSas = new azure.Blob({
-        accountId:    blob.options.accountId,
-        sas:          sas
-      });
-      return blobWithSas.listBlobs(containerName, {}).catch(function(err) {
-        // Should return AuthorizationPermissionMismatch (403)
-        assert(err.code === 'AuthorizationPermissionMismatch');
-        assert(err.statusCode === 403);
-      });
-    });
-
-    test("Shared-Access-Signature (will refresh)", function() {
-      var containerName = containerNamePrefix + '-with-metadata';
-      var refreshCount = 0;
-      var refreshSAS = function() {
-        refreshCount += 1;
-        return blob.sas(containerName, null, {
-          expiry:   new Date(Date.now() + 15 * 60 * 1000 + 100),
-          resourceType: 'container',
-          permissions: {
-            read: true,
-            add: true,
-            create: true,
-            write: true,
-            delete: true,
-            list: true
-          }
-        });
-      };
-      var blobWithSas = new azure.Blob({
-        accountId:        blob.options.accountId,
-        sas:              refreshSAS,
-        minSASAuthExpiry: 15 * 60 * 1000
-      });
-      return blobWithSas.listBlobs(containerName, {}).then(function() {
-        assert(refreshCount === 1);
-        return utils.sleep(200);
-      }).then(function() {
-        return blobWithSas.listBlobs(containerName, {});
-      }).then(function() {
-        assert(refreshCount === 2);
-      });
-    });
-
-    test("Shared-Access-Signature (won't refresh on every call)", function() {
-      var containerName = containerNamePrefix + '-with-metadata';
-      var refreshCount = 0;
-      var refreshSAS = function() {
-        refreshCount += 1;
-        return blob.sas(containerName, null, {
-          expiry: new Date(Date.now() + 20 * 60 * 1000),
-          resourceType: 'container',
-          permissions: {
-            read: true,
-            add: true,
-            create: true,
-            write: true,
-            delete: true,
-            list: true
-          }
-        });
->>>>>>> 1ede5760
       };
       var blobWithSas = new azure.Blob({
         accountId:        blob.options.accountId,
@@ -496,11 +341,7 @@
 
     // TODO modify the test when the blobs can be created
     test('list blobs within a container', function(){
-<<<<<<< HEAD
       var containerName = containerNamePrefix + '-list-blob';
-=======
-      var containerName = containerNamePrefix + '-with-blobs';
->>>>>>> 1ede5760
 
       return blob.createContainer(containerName).then(function(){
         return blob.listBlobs(containerName).then(function(response){
@@ -528,7 +369,6 @@
         });
       });
     });
-<<<<<<< HEAD
 
     test('delete container with if-modified-since conditional header', function () {
       var containerName = containerNamePrefix + '-delete-with-condition';
@@ -1148,8 +988,6 @@
           });
         });
     });
-=======
->>>>>>> 1ede5760
   });
 
   // Cleanup
