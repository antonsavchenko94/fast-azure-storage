'use strict';

var assert            = require('assert');
var crypto            = require('crypto');
var debug             = require('debug')('azure:blob');
var Promise           = require('promise');
var utils             = require('./utils');
var querystring       = require('querystring');
var xml               = require('./xml-parser');
var util              = require('util');
var events            = require('events');
var agent             = require('./agent');

/*
 * Azure storage service version
 * @const
 */
var SERVICE_VERSION = '2016-05-31';
<<<<<<< HEAD

/*
 * The maximum size, in bytes, of a block blob that can be uploaded, before it must be separated into blocks.
 * @const
 */
var MAX_SINGLE_UPLOAD_BLOCK_BLOB_SIZE_IN_BYTES = 256 * 1024 * 1024;

/*
 * The maximum size of a single block.
 * @const
 */
var MAX_BLOCK_SIZE = 4 * 1024 * 1024;

/*
 * Page blob length.
 * @const
 */
var PAGE_SIZE = 512;

/*
 * The maximum size, in bytes, of a page blob.
 * @const
 */
var MAX_PAGE_SIZE = 1 * 1024 * 1024 * 1024;

/*
 * The maximum size of an append block.
 * @const
 */
var MAX_APPEND_BLOCK_SIZE = 4 * 1024 * 1024;
=======
>>>>>>> 1ede5760

/* Transient error codes (we'll retry request when encountering these codes */
var TRANSIENT_ERROR_CODES = [
  // Azure error codes we should retry on according to azure docs
  'InternalError',
  'ServerBusy'
].concat(utils.TRANSIENT_HTTP_ERROR_CODES);

/*
 * List of query-string parameter supported in lexicographical order, used for
 * construction of the canonicalized resource.
 */
var QUERY_PARAMS_SUPPORTED = [
  'comp',
  'timeout',
  'restype',
  'prefix',
  'marker',
  'maxResults',
  'include',
<<<<<<< HEAD
  'delimiter',
  'blockid',
  'blocklisttype'
=======
  'delimiter'
>>>>>>> 1ede5760
].sort();

/*
 * Authorize the request with shared key
 * Intended to define `Blob.prototype.authorize`.
 */
var authorizeWithSharedKey = function (method, path, query, headers) {
  var headersValueToSign = (
    (headers['content-encoding']     || '') + '\n' +
    (headers['content-language']     || '') + '\n' +
    (headers['content-length']       || '') + '\n' +
    (headers['content-md5']          || '') + '\n' +
    (headers['content-type']         || '') + '\n' +
    '\n' + // we always include x-ms-date, so we never specify date header
    (headers['if-modified-since']    || '') + '\n' +
    (headers['if-match']             || '') + '\n' +
    (headers['if-none-match']        || '') + '\n' +
    (headers['if-unmodified-since']  || '') + '\n' +
    (headers['range']                || '')
  );
  var authOptions = {
    accountId: this.options.accountId,
    accessKey: this._accessKey,
    agent: this.options.agent,
    hostname: this.hostname,
    hasCanonicalizedHeaders: true,
    queryParamsSupported: QUERY_PARAMS_SUPPORTED,
    headersValueToSign: headersValueToSign
  };

  return utils.buildRequestOptionsForAuthSharedKey(authOptions, method, path, query, headers);
}

/*
 * Authorize the request with a shared-access-signature that is refreshed with
 * a function given as `options.sas`.
 * Intended to define `Blob.prototype.authorize`.
 */
function authorizeWithRefreshSAS(method, path, query, headers) {
  return utils.buildRequestOptionsForRefreshSAS(this, method, path, query, headers);
}

/**
 * Authorize the request with a shared-access-signature that is given with
 * `options.sas` as string.
 * Intended to define `Blob.prototype.authorize`.
 */
function authorizeWithSAS(method, path, query, headers) {
  var authOptions = {
    agent: this.options.agent,
    hostname: this.hostname,
    sas: this.options.sas
  };
  return utils.buildRequestOptionsForSAS(authOptions, method, path, query, headers);
}

function anonymous(method, path, query, headers) {
  // Serialize query-string
  var qs = querystring.stringify(query);
  if (qs.length > 0) {
    qs += '&';
  }
  return Promise.resolve({
    host:       this.hostname,
    method:     method,
    path:       path + '?' + qs,
    headers:    headers,
    agent:      this.options.agent
  });
}

/**
 * Blob client class for interacting with Azure Blob Storage.
 *
 * @class Blob
 * @constructor
 * @param {object} options - options on the form:
 *
 * ```js
 * {
 *   // Value for the x-ms-version header fixing the API version
 *   version:              SERVICE_VERSION,
 *
 *   // Value for the x-ms-client-request-id header identifying the client
 *   clientId:             'fast-azure-storage',
 *
 *   // Server-side request timeout
 *   timeout:              30 * 1000,
 *
 *   // Delay between client- and server-side timeout
 *   clientTimeoutDelay:   500,
 *
 *   // Max number of request retries
 *   retries:              5,
 *
 *    // HTTP Agent to use (defaults to a global azure.Agent instance)
 *   agent:                azure.Agent.globalAgent,
 *
 *   // Multiplier for computation of retry delay: 2 ^ retry * delayFactor
 *   delayFactor:          100,
 *
<<<<<<< HEAD
 *   // Randomization factor added as:
 *   // delay = delay * random([1 - randomizationFactor; 1 + randomizationFactor])
 *   randomizationFactor:  0.25,
 *
=======
>>>>>>> 1ede5760
 *   // Maximum retry delay in ms (defaults to 30 seconds)
 *   maxDelay:             30 * 1000,
 *
 *   // Error codes for which we should retry
 *   transientErrorCodes:  TRANSIENT_ERROR_CODES,
 *
 *   // Azure storage accountId (required)
 *   accountId:            undefined,
 *
 *   // Azure shared accessKey, required unless options.sas is given
 *   accessKey:            undefined,
 *
 *   // Function that returns SAS string or promise for SAS string, in which
 *   // case we will refresh SAS when a request occurs less than
 *   // minSASAuthExpiry from signature expiry. This property may also be a
 *   // SAS string.
 *   sas:                  undefined,
 *
 *   // Minimum SAS expiry before refreshing SAS credentials, if a function for
 *   // refreshing SAS credentials is given as options.sas
 *   minSASAuthExpiry:     15 * 60 * 1000
 * }
 * ```
 */
function Blob(options) {
  // Initialize EventEmitter parent class
  events.EventEmitter.call(this);
  // Set default options
  this.options = {
    version:              SERVICE_VERSION,
    clientId:             'fast-azure-storage',
    timeout:              30 * 1000,
    clientTimeoutDelay:   500,
    agent:                agent.globalAgent,
    retries:              5,
    delayFactor:          100,
    maxDelay:             30 * 1000,
    transientErrorCodes:  TRANSIENT_ERROR_CODES,
    accountId:            undefined,
    accessKey:            undefined,
    sas:                  undefined,
    minSASAuthExpiry:     15 * 60 * 1000,
  };

  // Overwrite default options
  for (var key in options) {
    if (options.hasOwnProperty(key) && options[key] !== undefined) {
      this.options[key] = options[key];
    }
  }

  // Validate options
  assert(this.options.accountId, "`options.accountId` must be given");

  // Construct hostname
  this.hostname = this.options.accountId + '.blob.core.windows.net';

  // Compute `timeout` for client-side timeout (in ms), and `timeoutInSeconds`
  // for server-side timeout in seconds.
  this.timeout = this.options.timeout + this.options.clientTimeoutDelay;
  this.timeoutInSeconds = Math.floor(this.options.timeout / 1000);

  // Define `this.authorize`
  if (this.options.accessKey) {
    // If set authorize to use shared key signatures
    this.authorize = authorizeWithSharedKey;

    // Decode accessKey
    this._accessKey = new Buffer(this.options.accessKey, 'base64');
  } else if (this.options.sas instanceof Function) {
    // Set authorize to use shared-access-signatures with refresh function
    this.authorize = authorizeWithRefreshSAS;
    // Set state with _nextSASRefresh = -1, we'll refresh on the first request
    this._nextSASRefresh = -1;
    this._sas = '';
  } else if (typeof(this.options.sas) === 'string') {
    // Set authorize to use shared-access-signature as hardcoded
    this.authorize = authorizeWithSAS;
  } else {
    this.authorize = anonymous;
  }
};

// Export Blob
module.exports = Blob;

// Subclass EventEmitter
util.inherits(Blob, events.EventEmitter);

/**
 * Generate a SAS string on the form 'key1=va1&key2=val2&...'.
 *
 * @param {string}  container - Name of the container that this SAS string applies to.
 * @param {string}  blob - Name of the blob that this SAS string applies to.
 * @param {object} options - Options for the following form:
 *  * ```js
 * {
 *   start:               new Date(),             // Time from which signature is valid (optional)
 *   expiry:              new Date(),             // Expiration of signature (required).
 *   resourceType:        'blob|container',       // Specifies which resources are accessible via the SAS. (required)
 *                                                // Possible values are: 'blob' or 'container'.
 *                                                // Specify 'blob' if the shared resource is a 'blob'. This grants access to the content and metadata of the blob.
 *                                                // Specify 'ccontainer' if the shared resource is a 'container'. This grants access to the content and metadata of any
 *                                                // blob in the container, and to the list of blobs in the container.
 *   permissions: {                               // Set of permissions delegated (required)
 *                                                // It must be omitted if it has been specified in the associated stored access policy.
 *     read:              false,                  // Read the content, properties, metadata or block list of a blob or of
 *                                                // any blob in the container if the resourceType is a container.
 *     add:               false,                  // Add a block to an append blob or to any append blob if the resourceType is a container.
 *     create:            false,                  // Write a new blob, snapshot a blob, or copy a blob to a new blob. These operations can be done to any blob in the container
 *                                                // if the resourceType is a container.
 *     write:             false,                  // Create or write content, properties, metadata, or block list. Snapshot or lease the blob. Resize the blob (page blob only).
 *                                                // These operations can be done for every blob in the container if the resourceType is a container
 *     delete:            false,                  // Delete the blob or any blob in the container if the resourceType is a container.
 *     list:              false,                  // List blobs in the container.
 *   },
 *   cacheControl:        '...',                  // The value of the Cache-Control response header to be returned. (optional)
 *   contentDisposition:  '...',                  // The value of the Content-Disposition response header to be returned. (optional)
 *   contentEncoding:     '...',                  // The value of the Content-Encoding response header to be returned. (optional)
 *   contentLanguage:     '...',                  // The value of the Content-Language response header to be returned. (optional)
 *   contentType:         '...',                  // The value of the Content-Type response header to be returned. (optional)
 *   accessPolicy:        '...'                   // Reference to stored access policy (optional)
 *                                                // A GUID string
 * }
 * ```
 * @returns {string} Shared-Access-Signature on string form.
 *
 */
Blob.prototype.sas = function sas(container, blob, options){
  // verify the required options
  assert(options, "options is required");
  assert(options.expiry instanceof Date,
    "options.expiry must be a Date object");
  assert(options.resourceType, 'options.resourceType is required');
  assert(options.resourceType === 'blob' || options.resourceType === 'container',
    'The possible values for options.resourceType are `blob` or `container`');
  assert(options.permissions || options.accessPolicy, "options.permissions or options.accessPolicy must be specified");

  // Check that we have credentials
  if (!this.options.accountId ||
    !this.options.accessKey) {
    throw new Error("accountId and accessKey are required for SAS creation!");
  }

  // Construct query-string with required parameters
  var query = {
    sv:   SERVICE_VERSION,
    se:   utils.dateToISOWithoutMS(options.expiry),
    sr:   options.resourceType === 'blob' ? 'b' : 'c',
    spr:  'https'
  }

  if (options.permissions){
    if (options.permissions.list && options.resourceType === 'blob') {
      throw new Error('The permission `list` is forbidden for the blob resource type.');
    }
    // Construct permissions string (in correct order)
    var permissions = '';
    if (options.permissions.read)    permissions += 'r';
    if (options.permissions.add)     permissions += 'a';
    if (options.permissions.create)  permissions += 'c';
    if (options.permissions.write)   permissions += 'w';
    if (options.permissions.delete)  permissions += 'd';
    if (options.permissions.list && options.resourceType === 'container') permissions += 'l';

    query.sp = permissions;
  }

  // Add optional parameters to query-string
  if (options.cacheControl)       query.rscc = options.cacheControl;
  if (options.contentDisposition) query.rscd = options.contentDisposition;
  if (options.contentEncoding)    query.rsce = options.contentEncoding;
  if (options.contentLanguage)    query.rscl = options.contentLanguage;
  if (options.contentType)        query.rsct = options.contentType;

  if (options.start) {
    assert(options.start instanceof Date, "if specified start must be a Date object");
    query.st = utils.dateToISOWithoutMS(options.start);
  }

  if (options.accessPolicy) {
    assert(/^[0-9a-fA-F]{1,64}$/i.test(options.accessPolicy), 'The `options.accessPolicy` is not valid.' );
    query.si = options.accessPolicy;
  }

  // Construct string-to-sign
  var canonicalizedResource = '/blob/' + this.options.accountId.toLowerCase() + '/' + container;
  if (blob){
    canonicalizedResource += '/' + blob;
  }
  var stringToSign = [
    query.sp || '',
    query.st || '',
    query.se || '',
    canonicalizedResource,
    query.si  || '',
    '', // TODO: Support signed IP addresses
    query.spr,
    query.sv,
    query.rscc || '',
    query.rscd || '',
    query.rsce || '',
    query.rscl || '',
    query.rsct || ''
  ].join('\n');

  // Compute signature
  query.sig = crypto
    .createHmac('sha256', this._accessKey)
    .update(stringToSign)
    .digest('base64');

  // Return Shared-Access-Signature as query-string
  return querystring.stringify(query);
};

/**
 * Construct authorized request options by adding signature or
 * shared-access-signature, return promise for the request options.
 *
 * @protected
 * @method authorize
 * @param {string} method - HTTP verb in upper case, e.g. `GET`.
 * @param {string} path - Path on blob resource for storage account.
 * @param {object} query - Query-string parameters.
 * @param {object} header - Mapping from header key in lowercase to value.
 * @returns {Promise} A promise for an options object compatible with
 * `https.request`.
 */
Blob.prototype.authorize = function(method, path, query, headers) {
  throw new Error("authorize is not implemented, must be defined!");
};

/**
 * Make a signed request to `path` using `method` in upper-case and all `query`
 * parameters and `headers` keys in lower-case. The request will carry `data`
 * as payload and will be retried using the configured retry policy,
 *
 * @private
 * @method request
 * @param {string} method - HTTP verb in upper case, e.g. `GET`.
 * @param {string} path - Path on blob resource for storage account.
 * @param {object} query - Query-string parameters.
 * @param {object} header - Mapping from header key in lowercase to value.
 * @return {Promise} A promise for HTTPS response with `payload` property as
 * string containing the response payload.
 */
Blob.prototype.request = function request(method, path, query, headers, data) {
  // Set timeout, if not provided
  if (query.timeout === undefined) {
    query.timeout = this.timeoutInSeconds;
  }

  // Set date, version and client-request-id headers
  headers['x-ms-date']              = new Date().toUTCString();
  headers['x-ms-version']           = this.options.version;
  headers['x-ms-client-request-id'] = this.options.clientId;

  // Set content-length, if data is given
<<<<<<< HEAD
  if (data && data.length > 0 && !headers['content-length']) {
=======
  if (data && data.length > 0) {
>>>>>>> 1ede5760
    headers['content-length'] = Buffer.byteLength(data, 'utf-8');
  }

  // Construct authorized request options with shared key signature or
  // shared-access-signature.
  var self = this;
  return this.authorize(method, path, query, headers).then(function(options) {
    // Retry with retry policy
    return utils.retry(function(retry) {
      debug("Request: %s %s, retry: %s", method, path, retry);

      // Construct a promise chain first handling the request, and then parsing
      // any potential error message
      return utils.request(options, data, self.timeout).then(function(res) {
        // Accept the response if it's 2xx, otherwise we construct and
        // throw an error
        if (200 <= res.statusCode && res.statusCode < 300) {
          return res;
        }

        // Parse error message
        var data = xml.parseError(res);

        // Construct error object
        var err         = new Error(data.message);
        err.name        = data.code + 'Error';
        err.code        = data.code;
        err.statusCode  = res.statusCode;
        err.message     = data.message;
        err.retries     = retry;

        debug("Error code: %s for %s %s on retry: %s",
          err.code, method, path, retry);

        // Throw the constructed error
        throw err;
      });
    }, self.options);
  });
};

/**
 * Create a new container with the given 'name' under the storage account.
 *
 * @method createContainer
 * @param {string} name -  Name of the container to create
 * @param {object} options - Options on the following form
 * ```js
 * {
 *    metadata: '...',          // Mapping from metadata keys to values. (optional)
 *    publicLevelAccess: '...', // Specifies whether data in the container may be accessed publicly and the level of access.
 *                              // Possible values: container, blob. (optional)
 * }
 * ```
 * @returns {Promise} a promise for metadata key/value pair
 * A promise for an object on the form:
 * ```js
 * {
 *      eTag: '...',               // The entity tag of the container
 *      lastModified: '...',       // The date/time the container was last modified
 * }
 * ```
 */
<<<<<<< HEAD
Blob.prototype.createContainer = function createContainer(name, options) {
  assert(typeof name === 'string', 'The name of the container must be specified');
=======
Blob.prototype.createContainer = function createContainer(name, metadata, publicLevelAccess) {
  assert(name, 'The name of the container must be specified');
>>>>>>> 1ede5760
  // Construct headers
  var headers = {};
  if (options){
    if (options.metadata) {
      for(var key in options.metadata) {
        if (options.metadata.hasOwnProperty(key)) {
          headers['x-ms-meta-' + key] = options.metadata[key];
        }
      }
    }
    if(options.publicLevelAccess) {
      assert( options.publicLevelAccess === 'container' || options.publicLevelAccess === 'blob',
        'The `publicLevelAccess` is invalid. The possible values are: container and blob.'
      )
      headers['x-ms-blob-public-access'] = options.publicLevelAccess;
    }
<<<<<<< HEAD
=======
  }

  if(publicLevelAccess) {
    assert( publicLevelAccess === 'container' || publicLevelAccess === 'blob',
      'The `publicLevelAccess` is invalid. The possible values are: container and blob.'
    )
    headers['x-ms-blob-public-access'] = publicLevelAccess;
>>>>>>> 1ede5760
  }

  // Construct query string
  var query = {
    restype: 'container'
  };
  var path = '/' + name;
  return this.request('PUT', path, query, headers).then(function(response) {
    // container was created - response code 201
    if (response.statusCode !== 201) {
      throw new Error("createContainer: Unexpected statusCode: " + response.statusCode);
    }

    return {
      eTag: response.headers['etag'],
      lastModified: response.headers['last-modified']
    };
  });
};

/**
 * Sets metadata for the specified container.
 * Overwrites all existing metadata that is associated with the container.
 *
 * @method setContainerMetadata
 * @param {string} name - Name of the container to set metadata on
 * @param {object} metadata - Mapping from metadata keys to values.
<<<<<<< HEAD
 * @param {object} options - Options on the following form
 * ```js
 * {
 *    leaseId: '...',               // Lease unique identifier. A GUID string.(optional)
 *    ifModifiedSince: new Date(),  // Specify this to perform the operation only if the resource has been modified since the specified time. (optional)
 * }
 *```
 * @returns {Promise} a promise for metadata key/value pair
 * A promise for an object on the form:
 * ```js
 * {
 *      eTag: '...',               // The entity tag of the container
 *      lastModified: '...',       // The date/time the container was last modified
 * }
 * ```
 */
Blob.prototype.setContainerMetadata = function setContainerMetadata(name, metadata, options) {
  assert(typeof name === 'string', 'The name of the container must be specified');
=======
 * @param {string} leaseId - Lease unique identifier. A GUID string.(optional)
 * @returns {Promise} A promise that the metadata was set.
 */
Blob.prototype.setContainerMetadata = function setContainerMetadata(name, metadata, leaseId) {
  assert(name, 'The name of the container must be specified');
>>>>>>> 1ede5760
  // Construct query string
  var query = {
    restype: 'container',
    comp: 'metadata'
  };
  // Construct headers
  var headers = {};
<<<<<<< HEAD
  if (options) {
    if (options.leaseId) {
      assert(utils.isValidGUID(options.leaseId), '`leaseId` is not a valid GUID.');
      headers['x-ms-lease-id'] = options.leaseId;
    }
    utils.setConditionalHeaders(headers, {
      ifModifiedSince: options.ifModifiedSince
    });
=======
  if (leaseId) {
    assert(utils.isValidGUID(leaseId), '`leaseId` is not a valid GUID.');
    headers['x-ms-lease-id'] = leaseId;
>>>>>>> 1ede5760
  }

  for(var key in metadata) {
    if (metadata.hasOwnProperty(key)) {
      headers['x-ms-meta-' + key] = metadata[key];
    }
  }
  var path = "/" + name;
  return this.request('PUT', path, query, headers).then(function(response) {
    if(response.statusCode !== 200) {
      throw new Error('setContainerMetadata: Unexpected statusCode: ' + response.statusCode);
    }
    return {
      eTag: response.headers['etag'],
      lastModified: response.headers['last-modified']
    }
  });
};

/**
 * Get the metadata for the container with the given name.
 *
 * Note, this is a `HEAD` request, so if the container is missing you get an
 * error with `err.statusCode = 404`, but `err.code` property will be
 * `ErrorWithoutCode`.
 *
 * @method getContainerMetadata
 * @param {string} name - the name of the container to get metadata from.
<<<<<<< HEAD
 * @param {object} options - Options on the following form
 * ```js
 * {
 *    leaseId: '...'  // Lease unique identifier. A GUID string.(optional)
 * }
=======
 * @param {string} leaseId - Lease unique identifier. A GUID string.(optional)
>>>>>>> 1ede5760
 * @returns {Promise} a promise for metadata key/value pair
 * A promise for an object on the form:
 * ```js
 * {
 *      eTag: '...',               // The entity tag of the container
 *      lastModified: '...',       // The date/time the container was last modified
 * }
 * ```
 */
<<<<<<< HEAD
Blob.prototype.getContainerMetadata = function getContainerMetadata(name, options) {
  assert(typeof name === 'string', 'The name of the container must be specified');
=======
Blob.prototype.getContainerMetadata = function getContainerMetadata(name, leaseId) {
  assert(name, 'The name of the container must be specified');
>>>>>>> 1ede5760
  // Construct the query string
  var query = {
    comp: 'metadata',
    restype: 'container'
  }
  var path = "/" + name;
  var headers = {};
<<<<<<< HEAD
  if (options && options.leaseId) {
    assert(utils.isValidGUID(options.leaseId), '`leaseId` is not a valid GUID.');
    headers['x-ms-lease-id'] = options.leaseId;
  }

=======
  if (leaseId) {
    assert(utils.isValidGUID(leaseId), '`leaseId` is not a valid GUID.');
    headers['x-ms-lease-id'] = leaseId;
  }
>>>>>>> 1ede5760
  return this.request('HEAD', path, query, headers).then(function(response) {
    if (response.statusCode !== 200) {
      throw new Error("getContainerMetadata: Unexpected statusCode: " + response.statusCode);
    }
<<<<<<< HEAD
    return {
      eTag: response.headers['etag'],
      lastModified: response.headers['last-modified'],
      metadata: utils.extractMetadataFromHeaders(response)
    }
=======
    // Extract meta-data
    return utils.extractMetadataFromHeaders(response);
>>>>>>> 1ede5760
  });
};

/**
 * Delete container with the given 'name'.
 *
 * Note, when a container is deleted, a container with the same name cannot be created for at least 30 seconds;
 * the container may not be available for more than 30 seconds if the service is still processing the request.
 * Please see the documentation for more details.
 *
 * @method deleteContainer
 * @param {string} name -  Name of the container to delete
<<<<<<< HEAD
 * @param {object} options - Options on the following form
 * ```js
 * {
 *    leaseId: '...',                   // Lease unique identifier. A GUID string.(optional)
 *    ifModifiedSince: new Date(),      // Specify this to perform the operation only if the resource has been modified since the specified time. (optional)
 *    ifUnmodifiedSince: new Date(),    // Specify this to perform the operation only if the resource has not been modified since the specified date/time. (optional)
 * }
 *```
 * @returns {Promise} A promise that container has been marked for deletion.
 */
Blob.prototype.deleteContainer = function deleteContainer(name, options) {
  assert(typeof name === 'string', 'The name of the container must be specified');
=======
 * @param {string} leaseId - Lease unique identifier. A GUID string.(optional)
 * @returns {Promise} A promise that container has been marked for deletion.
 */
Blob.prototype.deleteContainer = function deleteContainer(name, leaseId) {
  assert(name, 'The name of the container must be specified');
>>>>>>> 1ede5760
  // construct query string
  var query = {
    restype: 'container'
  };
  var path = '/' + name;
  var headers = {};
<<<<<<< HEAD
  if (options) {
    if (options.leaseId) {
      assert(utils.isValidGUID(options.leaseId), '`leaseId` is not a valid GUID.');
      headers['x-ms-lease-id'] = options.leaseId;
    }

    utils.setConditionalHeaders(headers, {
      ifModifiedSince: options.ifModifiedSince,
      ifUnmodifiedSince: options.ifUnmodifiedSince,
    });
  }

=======
  if (leaseId) {
    assert(utils.isValidGUID(leaseId), '`leaseId` is not a valid GUID.');
    headers['x-ms-lease-id'] = leaseId;
  }
>>>>>>> 1ede5760
  return this.request('DELETE', path, query, headers).then(function(response) {
    if(response.statusCode !== 202) {
      throw new Error('deleteContainer: Unexpected statusCode: ' + response.statusCode);
    }
  });
};

/**
 * List the containers under the storage account
 *
 * @method listContainers
 * @param {object} options - Options on the following form:
 *
 * ```js
 * {
 *   prefix:          '...',    // Prefix of containers to list
 *   marker:          '...',    // Marker to list containers from
 *   maxResults:      5000,     // Max number of results
 *   metadata:        false     // Whether or not to include metadata
 * }
 *
 * * @returns {Promise} A promise for an object on the form:
 * ```js
 * {
 *   containers: [
 *     {
 *       name:       '...',           // Name of container
 *       properties: {
 *          lastModified: '...',      // Container's last modified time
 *          eTag: '...',              // The entity tag of the container
 *          leaseStatus: '...',       // The lease status of the container
 *          leaseState: '...',        // The lease state of the container
 *          leaseDuration: '...'      // The lease duration of the container
 *          publicAccessLevel: '...'  // Indicates whether data in the container may be accessed publicly and the level of access
 *                                    // If this is not returned in the response, the container is private to the account owner.
 *       }
 *       metadata:   {}               // Meta-data dictionary if requested
 *     }
 *   ],
 *   prefix:         '...',           // prefix given in options (if given)
 *   marker:         '...',           // marker given in options (if given)
 *   maxResults:     5000,            // maxResults given in options (if given)
 *   nextMarker:     '...'            // Next marker if not at end of list
 * }
 * ```
 */
Blob.prototype.listContainers = function listContainers(options) {
  // Ensure options
  options = options || {};

  // Construct query string
  var query = {
    comp: 'list'
  };
  if (options.prefix)     query.prefix      = options.prefix;
  if (options.marker)     query.marker      = options.marker;
  if (options.maxResults) query.maxresults  = options.maxResults;
  if (options.metadata)   query.include     = 'metadata';

  return this.request('GET', '/', query, {}).then(function(response) {
    if(response.statusCode !== 200) {
      throw new Error('listContainers: Unexpected statusCode: ' + response.statusCode);
    }
    return xml.blobParseListContainers(response);
  });
};

/**
 * Get all user-defined metadata and system properties for the container with the given name.
 *
 * Note, this is a `HEAD` request, so if the container is missing you get an
 * error with `err.statusCode = 404`, but `err.code` property will be
 * `ErrorWithoutCode`.
 *
 * @method getContainerProperties
 * @param {string} name - The name of the container to get properties from.
<<<<<<< HEAD
 * @param {object} options - Options on the following form
 * ```js
 * {
 *    leaseId: '...' // GUID string; lease unique identifier (optional)
 * }
 * ```
=======
 * @param {string} leaseId - GUID string; lease unique identifier (optional)
>>>>>>> 1ede5760
 * @returns {Promise} A promise for an object on the form:
 * ```js
 * {
 *   metadata: {                 // Mapping from meta-data keys to values
 *     '<key>':      '<value>',  // Meta-data key/value pair
 *     ...
 *   },
 *   properties: {                // System properties
 *     eTag:          '...',      // The entity tag for the container
 *     lastModified: '...'        // The date and time the container was last modified
 *     leaseStatus: '...',        // The lease status of the container
 *     leaseState:  '...',        // Lease state of the container
 *     leaseDuration: '...',      // Specifies whether the lease on a container is of infinite or fixed duration.
 *     publicAccessLevel: '...',  // Indicates whether data in the container may be accessed publicly and the level of access
 *                                // If this is not returned in the response, the container is private to the account owner.
 *   }
 * }
 * ```
 */
<<<<<<< HEAD
Blob.prototype.getContainerProperties = function getContainerProperties(name, options) {
  assert(typeof name === 'string', 'The name of the container must be specified');
=======
Blob.prototype.getContainerProperties = function getContainerProperties(name, leaseId) {
  assert(name, 'The name of the container must be specified');
>>>>>>> 1ede5760
  var query = {
    restype: 'container'
  }
  var path = '/' + name;
  var headers = {};
<<<<<<< HEAD
  if (options && options.leaseId) {
    assert(utils.isValidGUID(options.leaseId), '`leaseId` is not a valid GUID.');
    headers['x-ms-lease-id'] = options.leaseId;
=======
  if (leaseId) {
    assert(utils.isValidGUID(leaseId), '`leaseId` is not a valid GUID.');
    headers['x-ms-lease-id'] = leaseId;
>>>>>>> 1ede5760
  }

  return this.request('HEAD', path, query, headers).then(function(response) {
    if (response.statusCode !== 200) {
      throw new Error("getContainerProperties: Unexpected statusCode: " + response.statusCode);
    }

    // Extract metadata
    var metadata = utils.extractMetadataFromHeaders(response);

    // Extract system properties
    var properties = {};
    properties.eTag = response.headers.etag;
    properties.lastModified = response.headers['last-modified'];
    properties.leaseStatus = response.headers['x-ms-lease-status'];
    properties.leaseState = response.headers['x-ms-lease-state'];
    if (response.headers['x-ms-lease-duration']) {
      properties.leaseDuration = response.headers['x-ms-lease-duration'];
    }
    if (response.headers['x-ms-blob-public-access']) {
      properties.publicAccessLevel = response.headers['x-ms-blob-public-access'];
    }

    return {
      metadata: metadata,
      properties: properties
    }
  });
};

/**
 * Gets the permissions for the container with the given name
 *
 * @method getContainerACL
 * @param {string} name - Name of the container to get ACL from
<<<<<<< HEAD
 * @param {object} options - Options on the following form
 * ```js
 * {
 *    leaseId: '...' // GUID string; lease unique identifier (optional)
 * }
 * ```
 * @returns {Promise} A promise for permissions
 *  *```js
 * {
 *    eTag: '...',                      // The entity tag of the container
 *    lastModified: '...',              // The date/time the container was last modified
=======
 * @param {string} leaseId - GUID string; lease unique identifier (optional)
 * @returns {Promise} A promise for permissions
 *  *```js
 * {
>>>>>>> 1ede5760
 *    publicAccessLevel: '...',         // Indicate whether blobs in a container may be accessed publicly.(optional)
 *                                      // Possible values: container (full public read access for container and blob data)
 *                                      // or blob (public read access for blobs)
 *                                      // If it is not specified, the resource will be private and will be accessed only by the account owner
 *    accessPolicies: [{                // The container ACL settings. An array with five maximum access policies objects (optional)
 *      id:     '...',                  // Unique identifier, up to 64 chars in length
 *      start:  new Date(),             // Time from which access policy is valid
 *      expiry: new Date(),             // Expiration of access policy
 *      permission: {                   // Set of permissions delegated
 *        read:              false,     // Read the content, properties, metadata or block list of a blob or, of
 *                                      // any blob in the container if the resource is a container.
 *        add:               false,     // Add a block to an append blob or, to any append blob if the resource is a container.
 *        create:            false,     // Write a new blob, snapshot a blob, or copy a blob to a new blob. These operations can be done to any blob in the container
 *                                      // if the resource is a container.
 *        write:             false,     // Create or write content, properties, metadata, or block list. Snapshot or lease the blob. Resize the blob (page blob only).
 *                                      // These operations can be done for every blob in the container if the resource is a container
 *        delete:            false,     // Delete the blob or, any blob in the container if the resource is a container.
 *        list:              false,     // List blobs in the container.
 *      }
 *    }]
 * }
 * ```
 */
<<<<<<< HEAD
Blob.prototype.getContainerACL = function getContainerACL(name, options){
  assert(typeof name === 'string', 'The name of the container must be specified');
=======
Blob.prototype.getContainerACL = function getContainerACL(name, leaseId){
  assert(name, 'The name of the container must be specified');
>>>>>>> 1ede5760
  var query = {
    restype: 'container',
    comp: 'acl'
  }
  var path = '/' + name;

  var headers = {};
<<<<<<< HEAD
  if (options && options.leaseId) {
    assert(utils.isValidGUID(options.leaseId), '`leaseId` is not a valid GUID.');
    headers['x-ms-lease-id'] = options.leaseId;
=======
  if (leaseId) {
    assert(utils.isValidGUID(leaseId), '`leaseId` is not a valid GUID.');
    headers['x-ms-lease-id'] = leaseId;
>>>>>>> 1ede5760
  }

  return this.request('GET', path, query, headers).then(function (response) {
    if (response.statusCode !== 200) {
      throw new Error("getContainerACL: Unexpected statusCode: " + response.statusCode);
    }
<<<<<<< HEAD
    var result = xml.blobParseContainerACL(response);
    if (response.headers['x-ms-blob-public-access']) {
      result.publicAccessLevel = response.headers['x-ms-blob-public-access'];
    }
    result.eTag = response.headers['etag'];
    result.lastModified = response.headers['last-modified'];
    return result;
=======
    return xml.blobParseContainerACL(response);
>>>>>>> 1ede5760
  });
};

/**
 * Sets the permissions for the container with the given name.
 * The permissions indicate whether blobs in a container may be accessed publicly.
 *
 * @method setContainerACL
 * @param {string} name - Name of the container to set ACL to
 * @param {object} options - Options on the following form
 *```js
 * {
 *    publicAccessLevel: '...',         // Indicate whether blobs in a container may be accessed publicly.(optional)
 *                                      // Possible values: container (full public read access for container and blob data)
 *                                      // or blob (public read access for blobs)
 *                                      // If it is not specified, the resource will be private and will be accessed only by the account owner
 *    accessPolicies: [{                // The container ACL settings. An array with five maximum access policies objects (optional)
 *      id:     '...',                  // Unique identifier, up to 64 chars in length
 *      start:  new Date(),             // Time from which access policy is valid
 *      expiry: new Date(),             // Expiration of access policy
 *      permission: {                   // Set of permissions delegated
 *        read:              false,     // Read the content, properties, metadata or block list of a blob or of
 *                                      // any blob in the container if the resourceType is a container.
 *        add:               false,     // Add a block to an append blob or to any append blob if the resourceType is a container.
 *        create:            false,     // Write a new blob, snapshot a blob, or copy a blob to a new blob. These operations can be done to any blob in the container
 *                                      // if the resourceType is a container.
 *        write:             false,     // Create or write content, properties, metadata, or block list. Snapshot or lease the blob. Resize the blob (page blob only).
 *                                      // These operations can be done for every blob in the container if the resourceType is a container
 *        delete:            false,     // Delete the blob or any blob in the container if the resourceType is a container.
 *        list:              false,     // List blobs in the container.
 *      }
<<<<<<< HEAD
 *    }],
 *    leaseId: '...',                   // GUID string; lease unique identifier (optional)
 *    ifModifiedSince: new Date(),      // Specify this to perform the operation only if the resource has been modified since the specified time. (optional)
 *    ifUnmodifiedSince: new Date(),    // Specify this to perform the operation only if the resource has not been modified since the specified date/time. (optional)
 * }
 * ```
 * @returns {Promise} a promise for metadata key/value pair
 * A promise for an object on the form:
 * ```js
 * {
 *      eTag: '...',               // The entity tag of the container
 *      lastModified: '...',       // The date/time the container was last modified
 * }
 * ```
 */
Blob.prototype.setContainerACL = function setContainerACL(name, options) {
  assert(typeof name === 'string', 'The name of the container must be specified');
=======
 *    }]
 * }
 * ```
 * @param {string} leaseId - GUID string; lease unique identifier (optional)
 * @returns {Promise} A promise that the permissions have been set
 */
Blob.prototype.setContainerACL = function setContainerACL(name, options, leaseId) {
  assert(name, 'The name of the container must be specified');
>>>>>>> 1ede5760
  var query = {
    restype: 'container',
    comp: 'acl'
  };
  var path = '/' + name;
  var headers = {};
<<<<<<< HEAD
  if (options) {
    if (options.leaseId) {
      assert(utils.isValidGUID(options.leaseId), '`leaseId` is not a valid GUID.');
      headers['x-ms-lease-id'] = options.leaseId;
    }

    if (options.publicAccessLevel){
      assert(options.publicAccessLevel === 'container' || options.publicAccessLevel === 'blob',
        "The supplied `publicAccessLevel` is incorrect. The possible values are: container and blob")
      headers['x-ms-blob-public-access'] = options.publicAccessLevel;
    }
    if (options.accessPolicies && options.accessPolicies.length > 5){
      throw new Error("The supplied access policy is wrong. The maximum number of the access policies is 5");
    }

    // Construct the payload
    var data = '<?xml version="1.0" encoding="utf-8"?>';
    data += '<SignedIdentifiers>';
    options.accessPolicies.forEach(function(policy){
      assert(/^[0-9a-fA-F]{1,64}$/i.test(policy.id), 'The access policy id is not valid.' );

      data += '<SignedIdentifier><Id>' + policy.id + '</Id>';
      data += '<AccessPolicy>';
      if (policy.start) {
        assert(policy.start instanceof Date, "If specified, policy.start must be a Date object");
        data += '<Start>' + utils.dateToISOWithoutMS(policy.start) + '</Start>';
      }
      if (policy.expiry) {
        assert(policy.expiry instanceof Date, "If specified, policy.expiry must be a Date object");
        data += '<Expiry>' + utils.dateToISOWithoutMS(policy.expiry) + '</Expiry>';
      }

      if (policy.permission) {
        var permissions = '';
        if (policy.permission.read)    permissions += 'r';
        if (policy.permission.add)     permissions += 'a';
        if (policy.permission.create)  permissions += 'c';
        if (policy.permission.write)   permissions += 'w';
        if (policy.permission.delete)  permissions += 'd';
        if (policy.permission.list)    permissions += 'l';

        data += '<Permission>' + permissions + '</Permission>';
      }

      data += '</AccessPolicy></SignedIdentifier>';
    });
    data += '</SignedIdentifiers>';

    utils.setConditionalHeaders(headers, {
      ifModifiedSince: options.ifModifiedSince,
      ifUnmodifiedSince: options.ifUnmodifiedSince
    });
  }
=======
  if (leaseId) {
    assert(utils.isValidGUID(leaseId), '`leaseId` is not a valid GUID.');
    headers['x-ms-lease-id'] = leaseId;
  }

  if (options.publicAccessLevel){
    assert(options.publicAccessLevel === 'container' || options.publicAccessLevel === 'blob',
      "The supplied `publicAccessLevel` is incorrect. The possible values are: container and blob")
      headers['x-ms-blob-public-access'] = options.publicAccessLevel;
  }
  if (options.accessPolicies && options.accessPolicies.length > 5){
    throw new Error("The supplied access policy is wrong. The maximum number of the access policies is 5");
  }

  // Construct the payload
  var data = '<?xml version="1.0" encoding="utf-8"?>';
  data += '<SignedIdentifiers>';
  options.accessPolicies.forEach(function(policy){
    assert(/^[0-9a-fA-F]{1,64}$/i.test(policy.id), 'The access policy id is not valid.' );

    data += '<SignedIdentifier><Id>' + policy.id + '</Id>';
    data += '<AccessPolicy>';
    if (policy.start) {
      assert(policy.start instanceof Date, "If specified, policy.start must be a Date object");
      data += '<Start>' + utils.dateToISOWithoutMS(policy.start) + '</Start>';
    }
    if (policy.expiry) {
      assert(policy.expiry instanceof Date, "If specified, policy.expiry must be a Date object");
      data += '<Expiry>' + utils.dateToISOWithoutMS(policy.expiry) + '</Expiry>';
    }

    if (policy.permission) {
      var permissions = '';
      if (policy.permission.read)    permissions += 'r';
      if (policy.permission.add)     permissions += 'a';
      if (policy.permission.create)  permissions += 'c';
      if (policy.permission.write)   permissions += 'w';
      if (policy.permission.delete)  permissions += 'd';
      if (policy.permission.list)    permissions += 'l';

      data += '<Permission>' + permissions + '</Permission>';
    }

    data += '</AccessPolicy></SignedIdentifier>';
  });
  data += '</SignedIdentifiers>';
>>>>>>> 1ede5760

  return this.request('PUT', path, query, headers, data).then(function(response){
    if(response.statusCode !== 200){
      throw new Error("setContainerACL: Unexpected statusCode: " + response.statusCode);
    }
<<<<<<< HEAD

    return {
      eTag: response.headers['etag'],
      lastModified: response.headers['last-modified']
    }
=======
>>>>>>> 1ede5760
  });
};

/**
 * Get the list of blobs under the specified container.
 *
 * @method listBlobs
 * @param {string} container - Name of the container(required)
 * @param {object} options - Options on the following form
 * ```js
 * {
 *    prefix: '...',              // Prefix of blobs to list (optional)
 *    delimiter: '...',           // Delimiter, i.e. '/', for specifying folder hierarchy. (optional)
 *    marker: '...',              // Marker to list blobs from (optional)
 *    maxResults: 5000,           // The maximum number of blobs to return (optional)
 *    include: {                  // Specifies one or more datasets to include in the response (optional)
 *      snapshots: false,         // Include snapshots in listing
 *      metadata: false,          // Include blob metadata in listing
 *      uncommittedBlobs: false,  // Include uncommitted blobs in listing
 *      copy: false               // Include metadata related to any current or previous Copy Blob operation
 *    }
 * }
 * ```
 * @returns {Promise} A promise for an object on the form:
 * ```js
 * {
 *   blobs: [
 *     {
 *       name:       '...',               // Name of blob
 *       snapshot:    '...',              // A date and time value that uniquely identifies the snapshot relative to its base blob
 *       properties:  {
 *          lastModified: '...',          // The date and time the blob was last modified
 *          eTag: '...',                  // The entity tag of the blob
 *          contentLength: '...',         // The content length of the blob
 *          contentType: '...',           // The MIME content type of the blob
 *          contentEncoding: '...',       // The content encoding of the blob
 *          contentLanguage: '...',       // The content language of the blob
 *          contentMD5: '...',            // An MD5 hash of the blob content
 *          cacheControl: '...',          // The blob cache control
 *          xmsBlobSequenceNumber: '...', // The page blob sequence number
 *          blobType: '...',              // The type of the blob: BlockBlob | PageBlob | AppendBlob
 *          leaseStatus: '...',           // The lease status of the blob
 *          leaseState: '...',            // The lease state of the blob
 *          leaseDuration: '...',         // The lease duration of the blob
 *          copyId: '...',                // String identifier for the copy operation
 *          copyStatus: '...',            // The state of the copy operation: pending | success | aborted | failed
 *          copySource: '...',            // The name of the source blob of the copy operation
 *          copyProgress: '...',          // The bytes copied/total bytes
 *          copyCompletionTime: '...',    // The date and time the copy operation finished
 *          copyStatusDescription: '...', // The status of the copy operation
 *          serverEncrypted: false,       // true if the blob and application metadata are completely encrypted, and false otherwise
 *          incrementalCopy: '...',       // true for the incremental copy blobs operation and snapshots
 *       }
 *       metadata:   {}                   // Meta-data dictionary if requested
 *     }
 *   ],
 *   blobPrefixName: '...',
 *   prefix:         '...',               // prefix given in options (if given)
 *   marker:         '...',               // marker given in options (if given)
 *   maxResults:     5000,                // maxResults given in options (if given)
 *   nextMarker:     '...'                // Next marker if not at end of list
 *   delimiter:      '...'                // Delimiter
 * }
 * ```
 */
Blob.prototype.listBlobs = function listBlobs(container, options) {
<<<<<<< HEAD
  assert(typeof container === 'string', 'The name of the container must be specified');
=======
  assert(container, 'The name of the container must be specified');
>>>>>>> 1ede5760
  // Construct the query string
  var query = {
    restype: 'container',
    comp: 'list'
  };

  assert(container, 'The container name must be specified');

  if (options) {
    if (options.prefix)     query.prefix      = options.prefix;
    if (options.marker)     query.marker      = options.marker;
    if (options.maxResults) query.maxresults  = options.maxResults;
    if (options.include)  {
      var includeValue = [
        options.include.snapshot || '',
        options.include.metadata || '',
        options.include.uncommittedBlobs || '',
        options.include.copy
      ].join(',');

      query.include = encodeURIComponent(includeValue);
    }
    if (options.delimiter)  query.delimiter = options.delimiter;
  }

  var path = '/' + container;
  var headers = {};

  return this.request('GET', path, query, headers).then(function(response){
    if(response.statusCode !== 200){
      throw new Error("setContainerACL: Unexpected statusCode: " + response.statusCode);
    }
    return xml.blobParseListBlobs(response);
  });
};

/**
 * Establishes and manages a lock on a container for delete operations. The lock duration can be 15 to 60 seconds, or can be infinite.
 *
 * @method leaseContainer
 * @param name - Name of the container
 * @param {object} options - Options on the following form
 * ```js
 * {
<<<<<<< HEAD
 *    leaseId: '...',                   // GUID string; it is required in case of renew, change, or release of the lease.
 *    leaseAction: '...',               // Lease container operation. The possible values are: acquire, renew, change, release, break (required)
 *    leaseBreakPeriod: '...',          // For a break operation, proposed duration the lease should continue before it is broken, in seconds, between 0 and 60.
 *    leaseDuration: '...',             // Specifies the duration of the lease, in seconds, or negative one (-1) for a lease that never expires.
 *                                      // Required for acquire.
 *    proposedLeaseId: '...'            // GUID string; Optional for acquire, required for change.
 *    ifModifiedSince: new Date(),      // Specify this to perform the operation only if the resource has been modified since the specified time. (optional)
 *    ifUnmodifiedSince: new Date(),    // Specify this to perform the operation only if the resource has not been modified since the specified date/time. (optional)
=======
 *    leaseId: '...',           // GUID string; it is required in case of renew, change, or release of the lease.
 *    leaseAction: '...',       // Lease container operation. The possible values are: acquire, renew, change, release, break (required)
 *    leaseBreakPeriod: '...',  // For a break operation, proposed duration the lease should continue before it is broken, in seconds, between 0 and 60.
 *    leaseDuration: '...',     // Specifies the duration of the lease, in seconds, or negative one (-1) for a lease that never expires.
 *                              // Required for acquire.
 *    proposedLeaseId: '...'    // GUID string; Optional for acquire, required for change.
>>>>>>> 1ede5760
 * }
 * ```
 * @returns {Promise} A promise for an object on the form:
 * ```js
 * {
<<<<<<< HEAD
 *    leaseId: '...',             // The unique lease id.
 *    leaseTime: '...'            // Approximate time remaining in the lease period, in seconds.
 *    eTag: '...',                // The entity tag of the container
 *    lastModified: '...',        // The date/time the container was last modified
=======
 *    leaseId: '...',   // The unique lease id.
 *    leaseTime: '...'  // Approximate time remaining in the lease period, in seconds.
>>>>>>> 1ede5760
 * }
 * ```
 */
Blob.prototype.leaseContainer = function leaseContainer(name, options) {
<<<<<<< HEAD
  assert(typeof name === 'string', 'The name of the container must be specified');
  assert(options, "options is required");
=======
  assert(name, 'The name of the container must be specified');
>>>>>>> 1ede5760
  var query = {
    restype: 'container',
    comp: 'lease'
  };

  var path = '/' + name;
  var headers = {};

  assert(options.leaseAction, "The `options.leaseAction` must be given");

  if (options.leaseId) {
    assert(utils.isValidGUID(options.leaseId), 'The supplied `leaseId` is not a valid GUID');
    headers['x-ms-lease-id'] = options.leaseId;
  }

  assert(
    options.leaseAction === 'acquire'
    || options.leaseAction === 'renew'
    || options.leaseAction === 'change'
    || options.leaseAction === 'release'
    || options.leaseAction === 'break',
    'The supplied `options.leaseAction` is not valid. The possible values are: acquire, renew, change, release, break'
  );
  headers['x-ms-lease-action'] = options.leaseAction;

  if((options.leaseAction === 'renew'
    || options.leaseAction === 'change'
    || options.leaseAction === 'release')
    && !options.leaseId) {
    throw new Error('The `options.leaseId` must be given if the `options.leaseAction` is `renew` or `change` or `release`');
  }

  if (options.leaseBreakPeriod){
    assert(Number.isInteger(options.leaseBreakPeriod) && (options.leaseBreakPeriod >= 0 || options.leaseBreakPeriod <= 60),
      'The `options.leaseBreakPeriod` is not valid; it should be a number between 0 and 60');
    headers['x-ms-lease-break-period'] = this.options.leaseBreakPeriod;
  }

  if(options.leaseAction === 'acquire' && !options.leaseDuration){
    throw new Error ('The `options.leaseDuration` must be given if the lease action is `acquire`');
  }

  if (options.leaseDuration) {
    assert(options.leaseDuration >= 15 && (options.leaseDuration <= 60 || options.leaseDuration === -1),
      'The `options.leaseDuration` must be a value between 15 and 60 or -1.');
    headers['x-ms-lease-duration'] = options.leaseDuration.toString();
  }

  if (options.leaseAction === 'change' && !options.proposedLeaseId) {
    throw new Error('The `options.proposedLeaseId` must be given if the lease action is `change`');
  }
  if(options.proposedLeaseId){
    assert(utils.isValidGUID(this.options.leaseId), 'The supplied `proposedLeaseId` is not a valid GUID');
    headers['x-ms-proposed-lease-id'] = options.proposedLeaseId;
  }

<<<<<<< HEAD
  utils.setConditionalHeaders(headers, {
    ifModifiedSince: options.ifModifiedSince,
    ifUnmodifiedSince: options.ifUnmodifiedSince
  });

=======
>>>>>>> 1ede5760
  return this.request('PUT', path, query, headers).then(function(response) {
    if (response.statusCode !== 200 && response.statusCode !== 201 && response.statusCode !== 202) {
      throw new Error("leaseContainer: Unexpected statusCode: " + response.statusCode);
    }

    var result = {
<<<<<<< HEAD
      leaseId: response.headers['x-ms-lease-id'],
      eTag: response.headers['etag'],
      lastModified: response.headers['last-modified']
=======
      leaseId: response.headers['x-ms-lease-id']
>>>>>>> 1ede5760
    };
    if (response.headers['x-ms-lease-time']) {
      result.leaseTime = response.headers['x-ms-lease-time'];
    }
    return result;
  });
<<<<<<< HEAD
};

/**
 * Creates a new block, page, or append blob, or updates the content of an existing block blob.
 * Updating an existing block blob overwrites any existing metadata on the blob,
 * and the content of the existing blob is overwritten with the content of the new blob.
 *
 * Note that a call to a putBlob to create a page blob or an append blob only initializes the blob.
 * To add content to a page blob, call the putPage. To add content to an append blob, call the appendBlock.
 *
 * @method putTextBlob
 * @param {string} container - Name of the container where the blob should be stored
 * @param {string} blob - Name of the blob
 * @param {object} options - Options on the following form
 * ```js
 * {
 *    metadata: '...',                          // Name-value pairs associated with the blob as metadata
 *    contentType: 'application/octet-stream',  // The MIME content type of the blob (optional)
 *    contentEncoding: '...',                   // Specifies which content encodings have been applied to the blob. (optional)
 *    contentLanguage: '...',                   // Specifies the natural languages used by this resource. (optional)
 *    cacheControl: '...',                      // The Blob service stores this value but does not use or modify it. (optional)
 *    contentMD5: '...',                        // An MD5 hash of the blob content.
 *                                              // This hash is used to verify the integrity of the blob during transport.
 *                                              // When this is specified, the storage service checks the hash that has arrived with the one that was sent.
 *                                              // If the two hashes do not match, the operation will fail.
 *    customContentType: '...',                 // Blob's content type; it will be stored with the blob (optional)
 *    customContentEncoding: '...',             // Blob's content encoding; it will be stored with the blob (optional)
 *    customContentLanguage: '...',             // Blob's content language; it will be stored with the blob (optional)
 *    customContentMD5: '...',                  // Blob's MD5 hash; it will be stored with the blob (optional)
 *    customCacheControl: '...',                // Blob's cache control; it will be stored with the blob (optional)
 *    blobType: BlockBlob|PageBlob|AppendBlob,  // The type of blob to create: block blob, page blob, or append blob (required)
 *    leaseId: '...',                           // Lease id (required if the blob has an active lease)
 *    contentDisposition: '...',                // Specifies the content disposition of the blob (optional)
 *    ifModifiedSince: new Date(),              // Specify this to perform the operation only if the resource has been modified since the specified time.
 *    ifUnmodifiedSince: new Date(),            // Specify this to perform the operation only if the resource has not been modified since the specified date/time.
 *    ifMatch: '...',                           // ETag value. Specify this to perform the operation only if the resource's ETag matches the value specified.
 *    ifNoneMatch: '...',                       // ETag value. Specify this to perform the operation only if the resource's ETag does not match the value specified.
 *    pageBlobContentLength: '...',             // Specifies the maximum size for the page blob, up to 1 TB. (required for page blobs)
 *    pageBlobSequenceNumber: 0,                // The sequence number - a user-controlled value that you can use to track requests (optional, only for page blobs)
 * }
 *```
 * @param {string|buffer} content - The content of the blob
 * @return {Promise} A promise for an object on the form:
 * ```js
 * {
 *    eTag: '...',         // The entity tag of the blob
 *    lastModified: '...', // The date/time the blob was last modified.
 *    contentMD5: '...',   // The MD5 hash of the blob
 * }
 * ```
 */
Blob.prototype.putBlob = function putBlob(container, blob, options, content) {
  assert(typeof container === 'string', 'The name of the container must be specified');
  assert(typeof blob === 'string', 'The name of the blob must be specified');
  assert(options, "options is required");
  assert(options.blobType, 'The blob type must be specified');
  assert(options.blobType === 'BlockBlob'
        || options.blobType === 'PageBlob'
        || options.blobType === 'AppendBlob',
        'The blob type is invalid. The possible types are: BlockBlob, PageBlob or AppendBlob.');

  if (options.blobType === 'PageBlob' && content) {
    throw new Error('Do not include content when a page blob is created. Use putPage() to add/modify the content of a page blob');
  }
  if(options.blobType === 'AppendBlob' && content) {
    throw new Error('Do not include content when an append blob is created. Use appendBlock() to add content to the end of the append blob');
  }

  if ((options.blobType === 'BlockBlob'
    || options.blobType === 'AppendBlob')) {

    if (options.pageBlobContentLength) {
      throw new Error('Do not include page blob content length to a block blob or to an append blob.');
    }
    if (options.pageBlobSequenceNumber) {
      throw new Error('Do not include page blob sequence number to a block blob or to an append blob.');
    }
  }

  // check the content length
  var contentLength = !content ? 0 : ((Buffer.isBuffer(content) ? content.length : Buffer.byteLength(content)));
  if (options.blobType === 'blockBlob'
    && contentLength > MAX_SINGLE_UPLOAD_BLOCK_BLOB_SIZE_IN_BYTES) {
    throw new Error('The maximum size of a block blob that can be uploaded with putBlob() is ' + MAX_SINGLE_UPLOAD_BLOCK_BLOB_SIZE_IN_BYTES + '.' +
      'In order to upload larger blobs, use putBlock() and putBlockList()');
  }
  if (options.blobType === 'PageBlob'){
    if (options.pageBlobContentLength % PAGE_SIZE !== 0) {
      throw new Error('Page blob length must be multiple of ' + PAGE_SIZE + '.');
    }
    if (options.pageBlobContentLength < MAX_PAGE_SIZE) {
      throw new Error('The maximum size of the page blob (options.pageBlobContentLength) is ' + MAX_PAGE_SIZE + '.');
    }
    if (options.pageBlobSequenceNumber && typeof options.pageBlobSequenceNumber !== 'number') {
      throw new Error('The `options.pageBlobSequenceNumber` is invalid. It must be a number');
    }
    if (options.pageBlobSequenceNumber
      && options.pageBlobSequenceNumber >= 0
      && options.pageBlobSequenceNumber < Math.pow(2, 63)) {
      throw new Error('The `options.pageBlobSequenceNumber` is invalid. It must be a number between 0 and 2^63 - 1');
    }
  }

  var query = {};
  var path = '/' + container + '/' + blob;
  var headers = {};

  headers['content-length'] = options.blobType === 'PageBlob' || options.blobType === 'AppendBlob' ? 0 : contentLength;

  if (options.contentType) {
    headers['content-type'] = options.contentType;
  }
  if (options.contentEncoding) {
    headers['content-encoding'] = options.contentEncoding;
  }
  if (options.contentLanguage) {
    headers['content-language'] = options.contentLanguage;
  }
  if (options.contentMD5) {
    headers['content-md5'] = options.contentMD5;
  }
  if (options.cacheControl) {
    headers['cache-control'] = options.cacheControl;
  }

  headers['x-ms-blob-type'] = options.blobType;

  if (options.customContentType) {
    headers['x-ms-blob-content-type'] = options.customContentType;
  }
  if (options.customContentEncoding) {
    headers['x-ms-blob-content-encoding'] = options.customContentEncoding;
  }
  if (options.customContentLanguage) {
    headers['x-ms-blob-content-language'] = options.customContentLanguage;
  }
  if (options.customContentMD5) {
    headers['x-ms-blob-content-md5'] = options.customContentMD5;
  }
  if (options.customCacheControl) {
    headers['x-ms-blob-cache-control'] = options.customCacheControl;
  }
  if (options.contentDisposition) {
    headers['x-ms-blob-content-disposition'] = options.contentDisposition;
  }

  // support for condition headers
  utils.setConditionalHeaders(headers, {
    ifModifiedSince: options.ifModifiedSince,
    ifUnmodifiedSince: options.ifUnmodifiedSince,
    ifMatch: options.ifMatch,
    ifNoneMatch: options.ifNoneMatch
  });

  if (options.pageBlobContentLength) {
    headers['x-ms-blob-content-length'] = options.pageBlobContentLength;
  }
  if (options.pageBlobSequenceNumber) {
    headers['x-ms-blob-sequence-number'] = options.pageBlobSequenceNumber;
  }

  // add metadata
  if (options.metadata){
    for(var key in options.metadata) {
      if (options.metadata.hasOwnProperty(key)) {
        headers['x-ms-meta-' + key] = options.metadata[key];
      }
    }
  }

  return this.request('PUT', path, query, headers, content).then(function(response){
    if(response.statusCode !== 201) {
      throw new Error("putBlob: Unexpected statusCode: " + response.statusCode);
    }

    return {
      eTag: response.headers['etag'],
      contentMD5: response.headers['content-md5'],
      lastModified: response.headers['last-modified']
    }
  });
};

/**
 * Reads or downloads a blob from the system, including its metadata and properties.
 *
 * @method getBlob
 * @param {string} container - Name of the container where the blob should be stored
 * @param {string} blob - Name of the blob
 * @param {object} options - Options on the following form
 * ```js
 * {
 *    ifModifiedSince: new Date(),      // Specify this to perform the operation only if the resource has been modified since the specified time. (optional)
 *    ifUnmodifiedSince: new Date(),    // Specify this to perform the operation only if the resource has not been modified since the specified date/time. (optional)
 *    ifMatch: '...',                   // ETag value. Specify this to perform the operation only if the resource's ETag matches the value specified. (optional)
 *    ifNoneMatch: '...',               // ETag value. Specify this to perform the operation only if the resource's ETag does not match the value specified. (optional)
 * }
 *```
 * @result {Promise} A promise for an object on the form:
 * ```js
 * {
 *    eTag: '...',                    // The entity tag of the blob
 *    lastModified: '...',            // The date/time the blob was last modified.
 *    contentMD5: '...',              // The MD5 hash fo the blob
 *    contentEncoding: '...',         // The content encoding of the blob
 *    contentLanguage: '...',         // The content language of the blob
 *    cacheControl: '...',            // The cache control of the blob
 *    contentDisposition: '...',      // The content disposition of the blob
 *    pageBlobSequenceNumber: '...',  // The current sequence number for a page blob.
 *    blobType: '...',                // The blob type: block, page or append blob.
 *    blobCommittedBlockCount: '...', // The number of committed blocks present in the blob. This is returned only for append blobs.
 *    metadata: '...',                // Name-value pairs associated with the blob as metadata
 *    content: '...'                  // The content
 * }
 * ```
 */
Blob.prototype.getBlob = function getBlob(container, blob, options) {
  assert(typeof container === 'string', 'The name of the container must be specified');
  assert(typeof blob === 'string', 'The name of the blob must be specified');

  var query = {};
  var path = '/' + container + '/' + blob;
  var headers = {};

  utils.setConditionalHeaders(options);

  return this.request('GET', path, query, headers).then(function (response) {
    if (response.statusCode !== 200) {
      throw new Error("getBlob: Unexpected statusCode: " + response);
    }
    var responseHeaders = response.headers;
    var result = {
      blobType: responseHeaders['x-ms-blob-type'],
      eTag: responseHeaders['etag'],
      lastModified: responseHeaders['last-modified'],
      content: response.payload
    };

    if (responseHeaders['content-md5']) result.contentMD5 = responseHeaders['content-md5'];
    if (responseHeaders['content-encoding']) result.contentEncoding = responseHeaders['content-encoding'];
    if (responseHeaders['content-language']) result.contentLanguage = responseHeaders['content-language'];
    if (responseHeaders['cache-control']) result.cacheControl = responseHeaders['cache-control'];
    if (responseHeaders['content-disposition']) result.contentDisposition = responseHeaders['content-disposition'];
    if (responseHeaders['x-ms-blob-sequence-number']) result.pageBlobSequenceNumber = responseHeaders['x-ms-blob-sequence-number'];
    if (responseHeaders['x-ms-blob-committed-block-count']) result.blobCommittedBlockCount = responseHeaders['x-ms-blob-committed-block-count'];

    utils.extractMetadataFromHeaders(response);

    return result;
  });
};

/**
 * Returns all user-defined metadata, standard HTTP properties, and system properties for the blob.
 *
 * @method getBlobProperties
 * @param {string} container - Name of the container
 * @param {string} blob - Name of the blob
 * @param {object} options - Options on the following form
 * ```js
 * {
 *    ifModifiedSince: new Date(),      // Specify this to perform the operation only if the resource has been modified since the specified time. (optional)
 *    ifUnmodifiedSince: new Date(),    // Specify this to perform the operation only if the resource has not been modified since the specified date/time. (optional)
 *    ifMatch: '...',                   // ETag value. Specify this to perform the operation only if the resource's ETag matches the value specified. (optional)
 *    ifNoneMatch: '...',               // ETag value. Specify this to perform the operation only if the resource's ETag does not match the value specified. (optional)
 * }
 *```
 *
 * @return {Promise} A promise for an object on the form:
 * ```js
 * {
 *    metadata: '...',                // Name-value pairs that correspond to the user-defined metadata associated with this blob.
 *    lastModified: '...',            // The date/time the blob was last modified.
 *    blobType: '...',                // The blob type
 *    leaseDuration: '...',           // When a blob is leased, specifies whether the lease is of infinite or fixed duration
 *    leaseState: '...',              // Lease state of the blob
 *    leaseStatus: '...',             // The lease status of the blob.
 *    contentLength: '...',           // The size of the blob in bytes
 *    contentType: '...',             // The content type specified for the blob
 *    eTag: '...',                    // The blob Etag
 *    contentMD5: '...'               // The content-md5 of the blob
 *    contentEncoding: '...',         // The content encoding of the blob
 *    contentLanguage: '...'          // The content language of the blob
 *    contentDisposition: '...',      // The content disposition of the blob
 *    cacheControl: '...',            // The cache control of the blob
 *    pageBlobSequenceNumber: '...',  // The current sequence number for a page blob.
 *    committedBlockCount: '...',     // The number of committed blocks present in the blob (for append blob).
 * }
 * ```
 */
Blob.prototype.getBlobProperties = function getBlobProperties(container, blob, options) {
  assert(typeof container === 'string', 'The name of the container must be specified');
  assert(typeof blob === 'string', 'The name of the blob must be specified');

  var query = {};
  var path = '/' + container + '/' + blob;
  var headers = {};

  utils.setConditionalHeaders(headers, options);

  return this.request('HEAD', path, query, headers).then(function (response) {
    if (response.statusCode !== 200) {
      throw new Error("getBlobProperties: Unexpected statusCode: " + response);
    }

    /**
     * TODO information about:
     * - copyCompletionTime,
     * - copyStatusDescription,
     * - copyStatusDescription,
     * - copyId,
     * - copyProgress,
     * - copySource,
     * - copyStatus,
     * - copyDestinationSnapshot
     * - incrementalCopy
     *
     * will be added after the copyBlob will be implemented
     */
    var result = {
      metadata: utils.extractMetadataFromHeaders(response),
      blobType: response.headers['x-ms-blob-type'],
      leaseState: response.headers['x-ms-lease-state'],
      leaseStatus: response.headers['x-ms-lease-status'],
      contentLength: response.headers['content-length'],
      contentType: response.headers['content-type'],
      eTag: response.headers['etag']
    };
    if (response.headers['last-modified']) {
      result.lastModified = response.headers['last-modified'];
    }
    if (response.headers['x-ms-lease-duration']) {
      result.leaseDuration = response.headers['x-ms-lease-duration'];
    }
    if (response.headers['content-md5']) {
      result.contentMD5 = response.headers['content-md5'];
    }
    if (response.headers['content-encoding']) {
      result.contentEncoding = response.headers['content-encoding'];
    }
    if (response.headers['content-language']) {
      result.contentLanguage = response.headers['content-language'];
    }
    if (response.headers['content-disposition']) {
      result.contentDisposition = response.headers['content-disposition'];
    }
    if (response.headers['content-control']) {
      result.cacheControl = response.headers['content-control'];
    }
    if (response.headers['x-ms-blob-sequence-number']) {
      result.pageBlobSequenceNumber = response.headers['x-ms-blob-sequence-number'];
    }
    if (response.headers['x-ms-blob-committed-block-count']) {
      result.committedBlockCount = response.headers['x-ms-blob-committed-block-count'];
    }
    return result;
  });
};

/**
 * Sets system properties on the blob
 *
 * @method setBlobProperties
 * @param {string} container - Name of the container
 * @param {string} blob - Name of the blob
 * @param {object} options - Options on the following form
 * ```js
 * {
 *    cacheControl: '...',                                    // The cache control string for the blob (optional)
 *                                                            // If this property is not specified, then the property will be cleared for the blob
 *    contentType: '...',                                     // The MIME content type of the blob (optional)
 *                                                            // If this property is not specified, then the property will be cleared for the blob
 *    contentMD5: '...',                                      // The MD5 hash of the blob (optional)
 *                                                            // If this property is not specified, then the property will be cleared for the blob
 *    contentEncoding: '...',                                 // The content encodings of the blob. (optional)
 *                                                            // If this property is not specified, then the property will be cleared for the blob
 *    contentLanguage: '...',                                 // The content language of the blob. (optional)
 *                                                            // If this property is not specified, then the property will be cleared for the blob
 *    contentDisposition: '...',                              // The content disposition (optional)
 *                                                            // If this property is not specified, then the property will be cleared for the blob
 *    pageBlobContentLength: '...',                           // The new size of a page blob. If the specified value is less than the
 *                                                            // current size of the blob, then all pages above the specified value are cleared.
 *                                                            // This property applies to page blobs only.
 *    pageBlobSequenceNumberAction: 'max|update|increment',   // Indicates how the service should modify the blob's sequence number.
 *                                                            // - max: Sets the sequence number to be the higher of the value included with the request and the value currently stored for the blob.
 *                                                            // - update: Sets the sequence number to the value included with the request.
 *                                                            // - increment: Increments the value of the sequence number by 1.
 *                                                            // This property applies to page blobs only. (optional)
 *    pageBlobSequenceNumber: '...',                          // The page blob sequence number
 *                                                            // Optional, but required if the `pageBlobSequenceNumberAction` option is set to `max` or `update`.
 *                                                            // This property applies to page blobs only.
 *    ifModifiedSince: new Date(),                            // Specify this to perform the operation only if the resource has been modified since the specified time. (optional)
 *    ifUnmodifiedSince: new Date(),                          // Specify this to perform the operation only if the resource has not been modified since the specified date/time. (optional)
 *    ifMatch: '...',                                         // ETag value. Specify this to perform the operation only if the resource's ETag matches the value specified. (optional)
 *    ifNoneMatch: '...',                                     // ETag value. Specify this to perform the operation only if the resource's ETag does not match the value specified. (optional)
 * }
 *```
 *
 * @return {Promise} A promise for an object on the form:
 * ```js
 * {
 *      eTag: '...',               // The entity tag of the blob
 *      lastModified: '...',       // The date/time the blob was last modified
 *      blobSequenceNumber: '...', // The blob's current sequence number (if the blob is a page blob)
 * }
 * ```
 */
Blob.prototype.setBlobProperties = function setBlobProperties(container, blob, options) {
  assert(typeof container === 'string', 'The name of the container must be specified');
  assert(typeof blob === 'string', 'The name of the blob must be specified');

  var query = {
    comp: 'properties'
  };
  var path = '/' + container + '/' + blob;
  var headers = {};

  if (options){
    if (options.cacheControl) headers['x-ms-blob-cache-control'] = options.cacheControl;
    if (options.contentType) headers['x-ms-blob-content-type'] = options.contentType;
    if (options.contentMD5) headers['x-ms-blob-content-md5'] = options.contentMD5;
    if (options.contentEncoding) headers['x-ms-blob-content-encoding'] = options.contentEncoding;
    if (options.contentLanguage) headers['x-ms-blob-content-language'] = options.contentLanguage;
    if (options.contentDisposition) headers['x-ms-blob-content-disposition'] = options.contentDisposition;
    if (options.pageBlobContentLength) headers['x-ms-blob-content-length'] = options.pageBlobContentLength;
    if (options.pageBlobSequenceNumberAction){
      assert(options.pageBlobSequenceNumberAction === 'max'
          || options.pageBlobSequenceNumberAction === 'update'
          || options.pageBlobSequenceNumberAction === 'increment',
          'The `options.pageBlobSequenceNumberAction` is invalid. The possible values are: max, update and increment.');
      headers['x-ms-sequence-number-action'] = options.pageBlobSequenceNumberAction;
      if (options.pageBlobSequenceNumberAction === 'max'
        || options.pageBlobSequenceNumberAction === 'update'
        && !options.pageBlobSequenceNumber) {
        throw new Error('If `options.pageBlobSequenceNumberAction` is `max` or `update`, the `options.pageBlobSequenceNumber` must be supplied.');
      }
      if (options.pageBlobSequenceNumber) headers['x-ms-blob-sequence-number'] = options.pageBlobSequenceNumber;
    }

    utils.setConditionalHeaders(headers, {
      ifModifiedSince: options.ifModifiedSince,
      ifUnmodifiedSince: options.ifUnmodifiedSince,
      ifMatch: options.ifMatch,
      ifNoneMatch: options.ifNoneMatch
    });
  }

  return this.request('PUT', path, query, headers).then(function (response) {
    if (response.statusCode !== 200) {
      throw new Error("setBlobProperties: Unexpected statusCode: " + response);
    }

    var result = {
      eTag: response.headers['etag'],
      lastModified: response.headers['last-modified']
    };
    if (response.headers['x-ms-blob-sequence-number']) {
      result.blobSequenceNumber = response.headers['x-ms-blob-sequence-number'];
    }

    return result;
  });
};

/**
 * Get the metadata for the blob with the given name.
 *
 * Note, this is a `HEAD` request, so if the container is missing you get an
 * error with `err.statusCode = 404`, but `err.code` property will be
 * `ErrorWithoutCode`.
 *
 * @method getBlobMetadata
 * @param {string} container - the name of the container
 * @param {string} blob - the name of the blob
 * @param {object} options - Options on the following form
 * ```js
 * {
 *    ifModifiedSince: new Date(),      // Specify this to perform the operation only if the resource has been modified since the specified time. (optional)
 *    ifUnmodifiedSince: new Date(),    // Specify this to perform the operation only if the resource has not been modified since the specified date/time. (optional)
 *    ifMatch: '...',                   // ETag value. Specify this to perform the operation only if the resource's ETag matches the value specified. (optional)
 *    ifNoneMatch: '...',               // ETag value. Specify this to perform the operation only if the resource's ETag does not match the value specified. (optional)
 * }
 *```
 *
 * @returns {Promise} a promise for metadata key/value pair
 * A promise for an object on the form:
 * ```js
 * {
 *      eTag: '...',               // The entity tag of the blob
 *      lastModified: '...',       // The date/time the blob was last modified
 *      metadata: '...'            // Name-value pairs that correspond to the user-defined metadata associated with this blob.
 * }
 * ```
 */
Blob.prototype.getBlobMetadata = function getBlobMetadata(container, blob, options) {
  assert(typeof container === 'string', 'The name of the container must be specified');
  assert(typeof blob === 'string', 'The name of the blob must be specified');

  var query = {
    comp: 'metadata'
  }
  var path = '/' + container + '/' + blob;
  var headers = {};

  utils.setConditionalHeaders(headers, options);

  return this.request('HEAD', path, query, headers).then(function(response) {
    if (response.statusCode !== 200) {
      throw new Error("getBlobMetadata: Unexpected statusCode: " + response.statusCode);
    }
    var result = {
      eTag: response.headers['etag'],
      lastModified: response.headers['last-modified'],
      metadata: utils.extractMetadataFromHeaders(response)
    };
    return result;
  });
};

/**
 * Sets metadata for the specified blob.
 * Overwrites all existing metadata that is associated with that blob.
 *
 * @method setBlobMetadata
 * @param {string} container - Name of the container
 * @param {string} blob - Name of the blob
 * @param {object} metadata - Mapping from metadata keys to values.
 * @param {object} options - Options on the following form
 * ```js
 * {
 *    ifModifiedSince: new Date(),      // Specify this to perform the operation only if the resource has been modified since the specified time. (optional)
 *    ifUnmodifiedSince: new Date(),    // Specify this to perform the operation only if the resource has not been modified since the specified date/time. (optional)
 *    ifMatch: '...',                   // ETag value. Specify this to perform the operation only if the resource's ETag matches the value specified. (optional)
 *    ifNoneMatch: '...',               // ETag value. Specify this to perform the operation only if the resource's ETag does not match the value specified. (optional)
 * }
 *```
 * @returns {Promise} A promise for an object on the form:
 * ```js
 * {
 *      eTag: '...',               // The entity tag of the blob
 *      lastModified: '...'        // The date/time the blob was last modified.
 * }
 * ```
 */
Blob.prototype.setBlobMetadata = function setBlobMetadata(container, blob, metadata, options) {
  assert(typeof container === 'string', 'The name of the container must be specified');
  assert(typeof blob === 'string', 'The name of the blob must be specified');

  // Construct query string
  var query = {
    comp: 'metadata'
  };
  // Construct headers
  var headers = {};

  if (options) {
    utils.setConditionalHeaders(headers, {
      ifModifiedSince: options.ifModifiedSince,
      ifUnmodifiedSince: options.ifUnmodifiedSince,
      ifMatch: options.ifMatch,
      ifNoneMatch: options.ifNoneMatch
    });
  }

  for(var key in metadata) {
    if (metadata.hasOwnProperty(key)) {
      headers['x-ms-meta-' + key] = metadata[key];
    }
  }
  var path = '/' + container + '/' + blob;
  return this.request('PUT', path, query, headers).then(function(response) {
    if(response.statusCode !== 200) {
      throw new Error('setBlobMetadata: Unexpected statusCode: ' + response.statusCode);
    }

    return {
      eTag: response.headers.etag,
      lastModified: response.headers['last-modified']
    }
  });
};

/**
 * Marks the specified blob for deletion. The blob is later deleted during garbage collection.
 *
 * @method deleteBlob
 * @param {string} container - Name of the container
 * @param {string} blob - Name of the blob
 * @param {object} options - Options on the following form
 * ```js
 * {
 *    ifModifiedSince: new Date(),      // Specify this to perform the operation only if the resource has been modified since the specified time. (optional)
 *    ifUnmodifiedSince: new Date(),    // Specify this to perform the operation only if the resource has not been modified since the specified date/time. (optional)
 *    ifMatch: '...',                   // ETag value. Specify this to perform the operation only if the resource's ETag matches the value specified. (optional)
 *    ifNoneMatch: '...',               // ETag value. Specify this to perform the operation only if the resource's ETag does not match the value specified. (optional)
 * }
 *```
 * * @return {Promise} A promise that container has been marked for deletion.
 */
Blob.prototype.deleteBlob = function deleteBlob(container, blob, options) {
  assert(typeof container === 'string', 'The name of the container must be specified');
  assert(typeof blob === 'string', 'The name of the blob must be specified');

  var query = {};
  var path = '/' + container + '/' + blob;
  var headers = {};

  utils.setConditionalHeaders(headers, options);

  return this.request('DELETE', path, query, headers).then(function(response) {
    if(response.statusCode !== 202) {
      throw new Error('deleteBlob: Unexpected statusCode: ' + response.statusCode);
    }
  });
};

/**
 * Creates a new block to be committed as part of a blob.
 *
 * @method putBlock
 * @param {string} container - Name of the container
 * @param {string} blob - Name of the blob
 * @param {object} options - Options on the following form
 * ```js
 * {
 *    blockId: '...',    // A valid Base64 string value that identifies the block
 *                       // For a given blob, the length of the value specified for the blockId must be the same size for each block.(required)
 *    contentMD5: '...'  // An MD5 hash of the block content. This hash is used to verify the integrity of the block during transport.
  *                      // When this is specified, the storage service compares the hash of the content that has arrived with this header value.
 * }
 * ```
 * @param {string|buffer} content - The content of the block
 *
 * @returns {Promise}  A promise for an object on the form:
 * ```js
 * {
 *    contentMD5: '...'   // The MD5 hash of the block
 * }
 */
Blob.prototype.putBlock = function putBlock(container, blob, options, content) {
  assert(typeof container === 'string', 'The name of the container must be specified');
  assert(typeof blob === 'string', 'The name of the blob must be specified');
  assert(options, 'options is required');
  assert(options.blockId, 'The block identifier must be specified');

  var blockIdLength = Buffer.byteLength(new Buffer(options.blockId, 'base64'));
  assert(blockIdLength <= 64, 'The block id is invalid. It must be less than or equal to 64 bytes in size.');

  var contentLength = !content ? 0 : ((Buffer.isBuffer(content) ? content.length : Buffer.byteLength(content)));
  if (contentLength > MAX_BLOCK_SIZE) {
    throw new Error('The maximum size of a block is ' + MAX_BLOCK_SIZE + '.');
  }

  var query = {
    comp: 'block',
    blockid: options.blockId
  };

  var path = '/' + container + '/' + blob;
  var headers = {};
  headers['content-length'] = contentLength;
  if (options.contentMD5) {
    headers['content-md5'] = options.contentMD5;
  }

  return this.request('PUT', path, query, headers, content).then(function(response) {
    if(response.statusCode !== 201) {
      throw new Error('putBlock: Unexpected statusCode: ' + response.statusCode);
    }

    return {
      contentMD5: response.headers['content-md5']
    }
  });
};

/**
 * Writes a blob by specifying the list of block IDs that make up the blob.
 * In order to be written as part of a blob, a block must have been successfully written to the server in a prior putBlock operation.
 *
 * @method putBlockList
 * @param {string} container - Name of the container
 * @param {string} blob - Name of the blob
 * @param {object} options - Options on the following form
 * ```js
 * {
 *    cacheControl: '...',              // Blob's cache control (optional)
 *    contentType: '...',               // Blob's content type (optional)
 *    contentEncoding: '...',           // Blob's content encoding (optional)
 *    contentLanguage: '...',           // Blob's content language (optional)
 *    contentMD5: '...',                // MD5 hash of the blob content (optional)
 *    metadata: '...',                  // Name-value pairs that correspond to the user-defined metadata associated with this blob.
 *    contentDisposition: '...',        // Blob's content disposition
 *    ifModifiedSince: new Date(),      // Specify this to perform the operation only if the resource has been modified since the specified time. (optional)
 *    ifUnmodifiedSince: new Date(),    // Specify this to perform the operation only if the resource has not been modified since the specified date/time. (optional)
 *    ifMatch: '...',                   // ETag value. Specify this to perform the operation only if the resource's ETag matches the value specified. (optional)
 *    ifNoneMatch: '...',               // ETag value. Specify this to perform the operation only if the resource's ETag does not match the value specified. (optional)
 *    committedBlockIds: [],            // List of block ids to indicate that the Blob service should search only the committed block list for the named blocks(optional)
 *    uncommittedBlockIds: [],          // List of block ids to indicate that the Blob service should search only the uncommitted block list for the named blocks (optional)
 *    latestBlockIds: [],               // List of block ids to indicate that the Blob service should first search the uncommitted block list.
 *                                      // If the block is found in the uncommitted list, that version of the block is the latest and should
 *                                      // be written to the blob. If the block is not found in the uncommitted list, then the service should
 *                                      // search the committed block list for the named block and write that block to the blob if it is found. (optional)
 * }
 *
 * @result {Promise} - A promise for an object on the form:
 * ```js
 * {
 *    eTag: '...',         // The entity tag of the blob
 *    lastModified: '...', // The date/time the blob was last modified.
 * }
 */
Blob.prototype.putBlockList = function putBlockList(container, blob, options) {
  assert(typeof container === 'string', 'The name of the container must be specified');
  assert(typeof blob === 'string', 'The name of the blob must be specified');

  var query = {
    comp: 'blocklist'
  };

  var path = '/' + container + '/' + blob;
  var headers = {};

  // TODO content-md5 check
  if (options) {
    var data = '<?xml version="1.0" encoding="utf-8"?>';
    data += '<BlockList>';
    if (options.committedBlockIds){
      for(var i = 0; i < options.committedBlockIds.length; i++){
        data += '<Committed>' + options.committedBlockIds[i] + '</Committed>';
      }
    }

    if (options.uncommittedBlockIds){
      for(var i = 0; i < options.uncommittedBlockIds.length; i++){
        data += '<Uncommitted>' + options.uncommittedBlockIds[i] + '</Uncommitted>';
      }
    }

    if (options.latestBlockIds){
      for(var i = 0; i < options.latestBlockIds.length; i++){
        data += '<Latest>' + options.latestBlockIds[i] + '</Latest>';
      }
    }
    data += '</BlockList>';

    if (options.cacheControl){
      headers['x-ms-blob-cache-control'] = options.cacheControl;
    }
    if (options.contentType) {
      headers['x-ms-blob-content-type'] = options.contentType;
    }
    if (options.contentEncoding) {
      headers['x-ms-blob-content-encoding'] = options.contentEncoding;
    }
    if (options.contentLanguage) {
      headers['x-ms-blob-content-language'] = options.contentLanguage;
    }
    if (options.contentMD5) {
      headers['x-ms-blob-content-md5'] = options.contentMD5;
    }
    if (options.metadata) {
      for(var key in options.metadata) {
        if (options.metadata.hasOwnProperty(key)) {
          headers['x-ms-meta-' + key] = options.metadata[key];
        }
      }
    }
    if (options.contentDisposition) {
      headers['x-ms-blob-content-disposition'] = options.contentDisposition;
    }
    utils.setConditionalHeaders(headers, {
      ifModifiedSince: options.ifModifiedSince,
      ifUnmodifiedSince: options.ifUnmodifiedSince,
      ifMatch: options.ifMatch,
      ifNoneMatch: options.ifNoneMatch
    })
  }

  return this.request('PUT', path, query, headers, data).then(function(response) {
    if(response.statusCode !== 201) {
      throw new Error('putBlockList: Unexpected statusCode: ' + response.statusCode);
    }
    return {
      eTag: response.headers['etag'],
      lastModified: response.headers['last-modified'],
    }
  });
};

/**
 * Retrieves the list of committed list blocks (that that have been successfully committed to a given blob with putBlockList()),
 * and uncommitted list blocks (that have been uploaded for a blob using Put Block, but that have not yet been committed)
 *
 * @method getBlockList
 * @param {string} container - Name of the container
 * @param {string} blob - Name of the blob
 * @param {object} options - Options on the following form
 * ```js
 * {
 *    blockListType: 'committed'  // Specifies whether to return the list of committed blocks, the list of
 *                                // uncommitted blocks, or both lists together. Valid values are committed, uncommitted, or all
 * }
 *```
 * @result {Promise} A promise for an object on the form:
 * ```js
 * {
 *    eTag: '...',
 *    committedBlocks: [
 *      {
 *        blockId: '...',     // Base64 encoded block identifier
 *        size: '...'         // Block size in bytes
 *      }
 *    ],
 *    uncommittedBlocks: [
 *    {
 *        blockId: '...',     // Base64 encoded block identifier
 *        size: '...'         // Block size in bytes
 *      }
 *   ]
 * }
 * ```
 */
Blob.prototype.getBlockList = function getBlockList(container, blob, options) {
  assert(typeof container === 'string', 'The name of the container must be specified');
  assert(typeof blob === 'string', 'The name of the blob must be specified');

  var query = {
    comp: 'blocklist'
  };
  if (options && options.blockListType){
    if(options.blockListType !== 'committed'
      && options.blockListType !== 'uncommitted'
      && options.blockListType !== 'all') {
      throw new Error('The `options.blockListType` is invalid. The possible values are: committed, uncommitted and all');
    }
    query.blocklisttype = options.blockListType;
  }

  var path = '/' + container + '/' + blob;
  var headers = {};

  return this.request('GET', path, query, headers).then(function(response) {
    if(response.statusCode !== 200) {
      throw new Error('getBlockList: Unexpected statusCode: ' + response.statusCode);
    }

    var result = xml.blobParseListBlock(response);

    // The ETag is returned only if the blob has committed blocks
    if (response.headers['ETag']) {
      result.eTag = response.headers['ETag'];
    }

    return result;
  });
};

/**
 * Generates a base64 string that identifies a block.
 *
 * @param prefix - the prefix of the block id
 * @param blockNumber - the block number
 * @param length - length of the block id
 */
Blob.prototype.getBlockId = function getBlockId(prefix, blockNumber, length) {
  assert (typeof prefix === 'string', 'prefix must be specified and must be a string value');
  assert (typeof blockNumber === 'number', 'blockNumber must be specified and must be a number');
  assert (length, 'The block id length must be specified');

  var paddingStr = blockNumber + '';
  while (paddingStr.length < length){
    paddingStr = '0' + paddingStr;
  }
  return new Buffer(prefix + '-' + paddingStr).toString('base64');
};

/**
 * Commits a new block of data to the end of an existing append blob.
 *
 * @method appendBlock
 * @param {string} container - Name of the container
 * @param {string} blob - Name of the blob
 * @param {object} options - Options on the following form
 * ```js
 * {
 *    contentMD5: '...',                        // An MD5 hash of the block content. It is used to verify the integrity of the block during transport (optional)
 *    blobConditionMaxSize: '...',              // The max length in bytes permitted for the append blob (optional)
 *    blobConditionAppendPositionOffset: '...', //  A number indicating the byte offset to compare (optional)
 *    ifModifiedSince: new Date(),              // Specify this to perform the operation only if the resource has been modified since the specified time. (optional)
 *    ifUnmodifiedSince: new Date(),            // Specify this to perform the operation only if the resource has not been modified since the specified date/time. (optional)
 *    ifMatch: '...',                           // ETag value. Specify this to perform the operation only if the resource's ETag matches the value specified. (optional)
 *    ifNoneMatch: '...',                       // ETag value. Specify this to perform the operation only if the resource's ETag does not match the value specified. (optional)
 * }
 *```
 * @param {string|buffer} content - the content of the block
 *
 * @return {Promise} A promise for an object on the form:
 * ```js
 * {
 *    eTag: '...',                // The entity tag for the append blob
 *    lastModified: '...',        // The date/time the blob was last modified
 *    contentMD5: '...',          // The MD5 hash of the append blob
 *    appendOffset: '...',        // The offset at which the block was committed, in bytes.
 *    committedBlockCount: '...', // The number of committed blocks present in the blob.
 *                                // This can be used to control how many more appends can be done.
 * }
 * ```
 */
Blob.prototype.appendBlock = function appendBlock(container, blob, options, content) {
  assert(container, 'The name of the container must be specified');
  assert(blob, 'The name of the blob must be specified');

  var contentLength = !content ? 0 : ((Buffer.isBuffer(content) ? content.length : Buffer.byteLength(content)));
  if (contentLength > MAX_APPEND_BLOCK_SIZE) {
    throw new Error('The maximum size of an append block is ' + MAX_APPEND_BLOCK_SIZE + '.');
  }
  var query = {
    comp: 'appendblock'
  };

  var path = '/' + container + '/' + blob;
  var headers = {};
  headers['content-length'] = contentLength;
  if (options) {
    if (options.contentMD5) {
      headers['content-md5'] = options.contentMD5;
    }
    if (options.blobConditionMaxSize) {
      headers['x-ms-blob-condition-maxsize'] = options.blobConditionMaxSize;
    }
    if (options.blobConditionAppendPositionOffset) {
      assert(typeof options.blobConditionAppendPositionOffset === 'number',
            'The `options.blobConditionAppendPositionOffset` must be a number');
      headers['x-ms-blob-condition-appendpos'] = options.blobConditionAppendPositionOffset;
    }
    utils.setConditionalHeaders(headers, {
      ifModifiedSince: options.ifModifiedSince,
      ifUnmodifiedSince: options.ifUnmodifiedSince,
      ifMatch: options.ifMatch,
      ifNoneMatch: options.ifNoneMatch
    })
  }

  return this.request('PUT', path, query, headers, content).then(function(response) {
    if(response.statusCode !== 201) {
      throw new Error('appendBlock: Unexpected statusCode: ' + response.statusCode);
    }

    return {
      eTag: response.headers['etag'],
      lastModified: response.headers['last-modified'],
      contentMD5: response.headers['content-md5'],
      appendOffset: response.headers['x-ms-blob-append-offset'],
      committedBlockCount: response.headers['x-ms-blob-committed-block-count']
    };
  });
=======
>>>>>>> 1ede5760
};<|MERGE_RESOLUTION|>--- conflicted
+++ resolved
@@ -16,7 +16,6 @@
  * @const
  */
 var SERVICE_VERSION = '2016-05-31';
-<<<<<<< HEAD
 
 /*
  * The maximum size, in bytes, of a block blob that can be uploaded, before it must be separated into blocks.
@@ -47,8 +46,6 @@
  * @const
  */
 var MAX_APPEND_BLOCK_SIZE = 4 * 1024 * 1024;
-=======
->>>>>>> 1ede5760
 
 /* Transient error codes (we'll retry request when encountering these codes */
 var TRANSIENT_ERROR_CODES = [
@@ -69,13 +66,9 @@
   'marker',
   'maxResults',
   'include',
-<<<<<<< HEAD
   'delimiter',
   'blockid',
   'blocklisttype'
-=======
-  'delimiter'
->>>>>>> 1ede5760
 ].sort();
 
 /*
@@ -177,13 +170,10 @@
  *   // Multiplier for computation of retry delay: 2 ^ retry * delayFactor
  *   delayFactor:          100,
  *
-<<<<<<< HEAD
  *   // Randomization factor added as:
  *   // delay = delay * random([1 - randomizationFactor; 1 + randomizationFactor])
  *   randomizationFactor:  0.25,
  *
-=======
->>>>>>> 1ede5760
  *   // Maximum retry delay in ms (defaults to 30 seconds)
  *   maxDelay:             30 * 1000,
  *
@@ -443,11 +433,7 @@
   headers['x-ms-client-request-id'] = this.options.clientId;
 
   // Set content-length, if data is given
-<<<<<<< HEAD
   if (data && data.length > 0 && !headers['content-length']) {
-=======
-  if (data && data.length > 0) {
->>>>>>> 1ede5760
     headers['content-length'] = Buffer.byteLength(data, 'utf-8');
   }
 
@@ -511,13 +497,8 @@
  * }
  * ```
  */
-<<<<<<< HEAD
 Blob.prototype.createContainer = function createContainer(name, options) {
   assert(typeof name === 'string', 'The name of the container must be specified');
-=======
-Blob.prototype.createContainer = function createContainer(name, metadata, publicLevelAccess) {
-  assert(name, 'The name of the container must be specified');
->>>>>>> 1ede5760
   // Construct headers
   var headers = {};
   if (options){
@@ -534,16 +515,6 @@
       )
       headers['x-ms-blob-public-access'] = options.publicLevelAccess;
     }
-<<<<<<< HEAD
-=======
-  }
-
-  if(publicLevelAccess) {
-    assert( publicLevelAccess === 'container' || publicLevelAccess === 'blob',
-      'The `publicLevelAccess` is invalid. The possible values are: container and blob.'
-    )
-    headers['x-ms-blob-public-access'] = publicLevelAccess;
->>>>>>> 1ede5760
   }
 
   // Construct query string
@@ -571,7 +542,6 @@
  * @method setContainerMetadata
  * @param {string} name - Name of the container to set metadata on
  * @param {object} metadata - Mapping from metadata keys to values.
-<<<<<<< HEAD
  * @param {object} options - Options on the following form
  * ```js
  * {
@@ -590,13 +560,6 @@
  */
 Blob.prototype.setContainerMetadata = function setContainerMetadata(name, metadata, options) {
   assert(typeof name === 'string', 'The name of the container must be specified');
-=======
- * @param {string} leaseId - Lease unique identifier. A GUID string.(optional)
- * @returns {Promise} A promise that the metadata was set.
- */
-Blob.prototype.setContainerMetadata = function setContainerMetadata(name, metadata, leaseId) {
-  assert(name, 'The name of the container must be specified');
->>>>>>> 1ede5760
   // Construct query string
   var query = {
     restype: 'container',
@@ -604,7 +567,6 @@
   };
   // Construct headers
   var headers = {};
-<<<<<<< HEAD
   if (options) {
     if (options.leaseId) {
       assert(utils.isValidGUID(options.leaseId), '`leaseId` is not a valid GUID.');
@@ -613,11 +575,6 @@
     utils.setConditionalHeaders(headers, {
       ifModifiedSince: options.ifModifiedSince
     });
-=======
-  if (leaseId) {
-    assert(utils.isValidGUID(leaseId), '`leaseId` is not a valid GUID.');
-    headers['x-ms-lease-id'] = leaseId;
->>>>>>> 1ede5760
   }
 
   for(var key in metadata) {
@@ -646,15 +603,11 @@
  *
  * @method getContainerMetadata
  * @param {string} name - the name of the container to get metadata from.
-<<<<<<< HEAD
  * @param {object} options - Options on the following form
  * ```js
  * {
  *    leaseId: '...'  // Lease unique identifier. A GUID string.(optional)
  * }
-=======
- * @param {string} leaseId - Lease unique identifier. A GUID string.(optional)
->>>>>>> 1ede5760
  * @returns {Promise} a promise for metadata key/value pair
  * A promise for an object on the form:
  * ```js
@@ -664,13 +617,8 @@
  * }
  * ```
  */
-<<<<<<< HEAD
 Blob.prototype.getContainerMetadata = function getContainerMetadata(name, options) {
   assert(typeof name === 'string', 'The name of the container must be specified');
-=======
-Blob.prototype.getContainerMetadata = function getContainerMetadata(name, leaseId) {
-  assert(name, 'The name of the container must be specified');
->>>>>>> 1ede5760
   // Construct the query string
   var query = {
     comp: 'metadata',
@@ -678,32 +626,20 @@
   }
   var path = "/" + name;
   var headers = {};
-<<<<<<< HEAD
   if (options && options.leaseId) {
     assert(utils.isValidGUID(options.leaseId), '`leaseId` is not a valid GUID.');
     headers['x-ms-lease-id'] = options.leaseId;
   }
 
-=======
-  if (leaseId) {
-    assert(utils.isValidGUID(leaseId), '`leaseId` is not a valid GUID.');
-    headers['x-ms-lease-id'] = leaseId;
-  }
->>>>>>> 1ede5760
   return this.request('HEAD', path, query, headers).then(function(response) {
     if (response.statusCode !== 200) {
       throw new Error("getContainerMetadata: Unexpected statusCode: " + response.statusCode);
     }
-<<<<<<< HEAD
     return {
       eTag: response.headers['etag'],
       lastModified: response.headers['last-modified'],
       metadata: utils.extractMetadataFromHeaders(response)
     }
-=======
-    // Extract meta-data
-    return utils.extractMetadataFromHeaders(response);
->>>>>>> 1ede5760
   });
 };
 
@@ -716,7 +652,6 @@
  *
  * @method deleteContainer
  * @param {string} name -  Name of the container to delete
-<<<<<<< HEAD
  * @param {object} options - Options on the following form
  * ```js
  * {
@@ -729,20 +664,12 @@
  */
 Blob.prototype.deleteContainer = function deleteContainer(name, options) {
   assert(typeof name === 'string', 'The name of the container must be specified');
-=======
- * @param {string} leaseId - Lease unique identifier. A GUID string.(optional)
- * @returns {Promise} A promise that container has been marked for deletion.
- */
-Blob.prototype.deleteContainer = function deleteContainer(name, leaseId) {
-  assert(name, 'The name of the container must be specified');
->>>>>>> 1ede5760
   // construct query string
   var query = {
     restype: 'container'
   };
   var path = '/' + name;
   var headers = {};
-<<<<<<< HEAD
   if (options) {
     if (options.leaseId) {
       assert(utils.isValidGUID(options.leaseId), '`leaseId` is not a valid GUID.');
@@ -755,12 +682,6 @@
     });
   }
 
-=======
-  if (leaseId) {
-    assert(utils.isValidGUID(leaseId), '`leaseId` is not a valid GUID.');
-    headers['x-ms-lease-id'] = leaseId;
-  }
->>>>>>> 1ede5760
   return this.request('DELETE', path, query, headers).then(function(response) {
     if(response.statusCode !== 202) {
       throw new Error('deleteContainer: Unexpected statusCode: ' + response.statusCode);
@@ -837,16 +758,12 @@
  *
  * @method getContainerProperties
  * @param {string} name - The name of the container to get properties from.
-<<<<<<< HEAD
  * @param {object} options - Options on the following form
  * ```js
  * {
  *    leaseId: '...' // GUID string; lease unique identifier (optional)
  * }
  * ```
-=======
- * @param {string} leaseId - GUID string; lease unique identifier (optional)
->>>>>>> 1ede5760
  * @returns {Promise} A promise for an object on the form:
  * ```js
  * {
@@ -866,27 +783,16 @@
  * }
  * ```
  */
-<<<<<<< HEAD
 Blob.prototype.getContainerProperties = function getContainerProperties(name, options) {
   assert(typeof name === 'string', 'The name of the container must be specified');
-=======
-Blob.prototype.getContainerProperties = function getContainerProperties(name, leaseId) {
-  assert(name, 'The name of the container must be specified');
->>>>>>> 1ede5760
   var query = {
     restype: 'container'
   }
   var path = '/' + name;
   var headers = {};
-<<<<<<< HEAD
   if (options && options.leaseId) {
     assert(utils.isValidGUID(options.leaseId), '`leaseId` is not a valid GUID.');
     headers['x-ms-lease-id'] = options.leaseId;
-=======
-  if (leaseId) {
-    assert(utils.isValidGUID(leaseId), '`leaseId` is not a valid GUID.');
-    headers['x-ms-lease-id'] = leaseId;
->>>>>>> 1ede5760
   }
 
   return this.request('HEAD', path, query, headers).then(function(response) {
@@ -922,7 +828,6 @@
  *
  * @method getContainerACL
  * @param {string} name - Name of the container to get ACL from
-<<<<<<< HEAD
  * @param {object} options - Options on the following form
  * ```js
  * {
@@ -934,12 +839,6 @@
  * {
  *    eTag: '...',                      // The entity tag of the container
  *    lastModified: '...',              // The date/time the container was last modified
-=======
- * @param {string} leaseId - GUID string; lease unique identifier (optional)
- * @returns {Promise} A promise for permissions
- *  *```js
- * {
->>>>>>> 1ede5760
  *    publicAccessLevel: '...',         // Indicate whether blobs in a container may be accessed publicly.(optional)
  *                                      // Possible values: container (full public read access for container and blob data)
  *                                      // or blob (public read access for blobs)
@@ -963,13 +862,8 @@
  * }
  * ```
  */
-<<<<<<< HEAD
 Blob.prototype.getContainerACL = function getContainerACL(name, options){
   assert(typeof name === 'string', 'The name of the container must be specified');
-=======
-Blob.prototype.getContainerACL = function getContainerACL(name, leaseId){
-  assert(name, 'The name of the container must be specified');
->>>>>>> 1ede5760
   var query = {
     restype: 'container',
     comp: 'acl'
@@ -977,22 +871,15 @@
   var path = '/' + name;
 
   var headers = {};
-<<<<<<< HEAD
   if (options && options.leaseId) {
     assert(utils.isValidGUID(options.leaseId), '`leaseId` is not a valid GUID.');
     headers['x-ms-lease-id'] = options.leaseId;
-=======
-  if (leaseId) {
-    assert(utils.isValidGUID(leaseId), '`leaseId` is not a valid GUID.');
-    headers['x-ms-lease-id'] = leaseId;
->>>>>>> 1ede5760
   }
 
   return this.request('GET', path, query, headers).then(function (response) {
     if (response.statusCode !== 200) {
       throw new Error("getContainerACL: Unexpected statusCode: " + response.statusCode);
     }
-<<<<<<< HEAD
     var result = xml.blobParseContainerACL(response);
     if (response.headers['x-ms-blob-public-access']) {
       result.publicAccessLevel = response.headers['x-ms-blob-public-access'];
@@ -1000,9 +887,6 @@
     result.eTag = response.headers['etag'];
     result.lastModified = response.headers['last-modified'];
     return result;
-=======
-    return xml.blobParseContainerACL(response);
->>>>>>> 1ede5760
   });
 };
 
@@ -1034,7 +918,6 @@
  *        delete:            false,     // Delete the blob or any blob in the container if the resourceType is a container.
  *        list:              false,     // List blobs in the container.
  *      }
-<<<<<<< HEAD
  *    }],
  *    leaseId: '...',                   // GUID string; lease unique identifier (optional)
  *    ifModifiedSince: new Date(),      // Specify this to perform the operation only if the resource has been modified since the specified time. (optional)
@@ -1052,23 +935,12 @@
  */
 Blob.prototype.setContainerACL = function setContainerACL(name, options) {
   assert(typeof name === 'string', 'The name of the container must be specified');
-=======
- *    }]
- * }
- * ```
- * @param {string} leaseId - GUID string; lease unique identifier (optional)
- * @returns {Promise} A promise that the permissions have been set
- */
-Blob.prototype.setContainerACL = function setContainerACL(name, options, leaseId) {
-  assert(name, 'The name of the container must be specified');
->>>>>>> 1ede5760
   var query = {
     restype: 'container',
     comp: 'acl'
   };
   var path = '/' + name;
   var headers = {};
-<<<<<<< HEAD
   if (options) {
     if (options.leaseId) {
       assert(utils.isValidGUID(options.leaseId), '`leaseId` is not a valid GUID.');
@@ -1122,67 +994,16 @@
       ifUnmodifiedSince: options.ifUnmodifiedSince
     });
   }
-=======
-  if (leaseId) {
-    assert(utils.isValidGUID(leaseId), '`leaseId` is not a valid GUID.');
-    headers['x-ms-lease-id'] = leaseId;
-  }
-
-  if (options.publicAccessLevel){
-    assert(options.publicAccessLevel === 'container' || options.publicAccessLevel === 'blob',
-      "The supplied `publicAccessLevel` is incorrect. The possible values are: container and blob")
-      headers['x-ms-blob-public-access'] = options.publicAccessLevel;
-  }
-  if (options.accessPolicies && options.accessPolicies.length > 5){
-    throw new Error("The supplied access policy is wrong. The maximum number of the access policies is 5");
-  }
-
-  // Construct the payload
-  var data = '<?xml version="1.0" encoding="utf-8"?>';
-  data += '<SignedIdentifiers>';
-  options.accessPolicies.forEach(function(policy){
-    assert(/^[0-9a-fA-F]{1,64}$/i.test(policy.id), 'The access policy id is not valid.' );
-
-    data += '<SignedIdentifier><Id>' + policy.id + '</Id>';
-    data += '<AccessPolicy>';
-    if (policy.start) {
-      assert(policy.start instanceof Date, "If specified, policy.start must be a Date object");
-      data += '<Start>' + utils.dateToISOWithoutMS(policy.start) + '</Start>';
-    }
-    if (policy.expiry) {
-      assert(policy.expiry instanceof Date, "If specified, policy.expiry must be a Date object");
-      data += '<Expiry>' + utils.dateToISOWithoutMS(policy.expiry) + '</Expiry>';
-    }
-
-    if (policy.permission) {
-      var permissions = '';
-      if (policy.permission.read)    permissions += 'r';
-      if (policy.permission.add)     permissions += 'a';
-      if (policy.permission.create)  permissions += 'c';
-      if (policy.permission.write)   permissions += 'w';
-      if (policy.permission.delete)  permissions += 'd';
-      if (policy.permission.list)    permissions += 'l';
-
-      data += '<Permission>' + permissions + '</Permission>';
-    }
-
-    data += '</AccessPolicy></SignedIdentifier>';
-  });
-  data += '</SignedIdentifiers>';
->>>>>>> 1ede5760
 
   return this.request('PUT', path, query, headers, data).then(function(response){
     if(response.statusCode !== 200){
       throw new Error("setContainerACL: Unexpected statusCode: " + response.statusCode);
     }
-<<<<<<< HEAD
 
     return {
       eTag: response.headers['etag'],
       lastModified: response.headers['last-modified']
     }
-=======
->>>>>>> 1ede5760
   });
 };
 
@@ -1249,11 +1070,7 @@
  * ```
  */
 Blob.prototype.listBlobs = function listBlobs(container, options) {
-<<<<<<< HEAD
   assert(typeof container === 'string', 'The name of the container must be specified');
-=======
-  assert(container, 'The name of the container must be specified');
->>>>>>> 1ede5760
   // Construct the query string
   var query = {
     restype: 'container',
@@ -1298,7 +1115,6 @@
  * @param {object} options - Options on the following form
  * ```js
  * {
-<<<<<<< HEAD
  *    leaseId: '...',                   // GUID string; it is required in case of renew, change, or release of the lease.
  *    leaseAction: '...',               // Lease container operation. The possible values are: acquire, renew, change, release, break (required)
  *    leaseBreakPeriod: '...',          // For a break operation, proposed duration the lease should continue before it is broken, in seconds, between 0 and 60.
@@ -1307,38 +1123,21 @@
  *    proposedLeaseId: '...'            // GUID string; Optional for acquire, required for change.
  *    ifModifiedSince: new Date(),      // Specify this to perform the operation only if the resource has been modified since the specified time. (optional)
  *    ifUnmodifiedSince: new Date(),    // Specify this to perform the operation only if the resource has not been modified since the specified date/time. (optional)
-=======
- *    leaseId: '...',           // GUID string; it is required in case of renew, change, or release of the lease.
- *    leaseAction: '...',       // Lease container operation. The possible values are: acquire, renew, change, release, break (required)
- *    leaseBreakPeriod: '...',  // For a break operation, proposed duration the lease should continue before it is broken, in seconds, between 0 and 60.
- *    leaseDuration: '...',     // Specifies the duration of the lease, in seconds, or negative one (-1) for a lease that never expires.
- *                              // Required for acquire.
- *    proposedLeaseId: '...'    // GUID string; Optional for acquire, required for change.
->>>>>>> 1ede5760
  * }
  * ```
  * @returns {Promise} A promise for an object on the form:
  * ```js
  * {
-<<<<<<< HEAD
  *    leaseId: '...',             // The unique lease id.
  *    leaseTime: '...'            // Approximate time remaining in the lease period, in seconds.
  *    eTag: '...',                // The entity tag of the container
  *    lastModified: '...',        // The date/time the container was last modified
-=======
- *    leaseId: '...',   // The unique lease id.
- *    leaseTime: '...'  // Approximate time remaining in the lease period, in seconds.
->>>>>>> 1ede5760
  * }
  * ```
  */
 Blob.prototype.leaseContainer = function leaseContainer(name, options) {
-<<<<<<< HEAD
   assert(typeof name === 'string', 'The name of the container must be specified');
   assert(options, "options is required");
-=======
-  assert(name, 'The name of the container must be specified');
->>>>>>> 1ede5760
   var query = {
     restype: 'container',
     comp: 'lease'
@@ -1395,34 +1194,26 @@
     headers['x-ms-proposed-lease-id'] = options.proposedLeaseId;
   }
 
-<<<<<<< HEAD
   utils.setConditionalHeaders(headers, {
     ifModifiedSince: options.ifModifiedSince,
     ifUnmodifiedSince: options.ifUnmodifiedSince
   });
 
-=======
->>>>>>> 1ede5760
   return this.request('PUT', path, query, headers).then(function(response) {
     if (response.statusCode !== 200 && response.statusCode !== 201 && response.statusCode !== 202) {
       throw new Error("leaseContainer: Unexpected statusCode: " + response.statusCode);
     }
 
     var result = {
-<<<<<<< HEAD
       leaseId: response.headers['x-ms-lease-id'],
       eTag: response.headers['etag'],
       lastModified: response.headers['last-modified']
-=======
-      leaseId: response.headers['x-ms-lease-id']
->>>>>>> 1ede5760
     };
     if (response.headers['x-ms-lease-time']) {
       result.leaseTime = response.headers['x-ms-lease-time'];
     }
     return result;
   });
-<<<<<<< HEAD
 };
 
 /**
@@ -1480,9 +1271,9 @@
   assert(options, "options is required");
   assert(options.blobType, 'The blob type must be specified');
   assert(options.blobType === 'BlockBlob'
-        || options.blobType === 'PageBlob'
-        || options.blobType === 'AppendBlob',
-        'The blob type is invalid. The possible types are: BlockBlob, PageBlob or AppendBlob.');
+    || options.blobType === 'PageBlob'
+    || options.blobType === 'AppendBlob',
+    'The blob type is invalid. The possible types are: BlockBlob, PageBlob or AppendBlob.');
 
   if (options.blobType === 'PageBlob' && content) {
     throw new Error('Do not include content when a page blob is created. Use putPage() to add/modify the content of a page blob');
@@ -1850,9 +1641,9 @@
     if (options.pageBlobContentLength) headers['x-ms-blob-content-length'] = options.pageBlobContentLength;
     if (options.pageBlobSequenceNumberAction){
       assert(options.pageBlobSequenceNumberAction === 'max'
-          || options.pageBlobSequenceNumberAction === 'update'
-          || options.pageBlobSequenceNumberAction === 'increment',
-          'The `options.pageBlobSequenceNumberAction` is invalid. The possible values are: max, update and increment.');
+        || options.pageBlobSequenceNumberAction === 'update'
+        || options.pageBlobSequenceNumberAction === 'increment',
+        'The `options.pageBlobSequenceNumberAction` is invalid. The possible values are: max, update and increment.');
       headers['x-ms-sequence-number-action'] = options.pageBlobSequenceNumberAction;
       if (options.pageBlobSequenceNumberAction === 'max'
         || options.pageBlobSequenceNumberAction === 'update'
@@ -2356,7 +2147,7 @@
     }
     if (options.blobConditionAppendPositionOffset) {
       assert(typeof options.blobConditionAppendPositionOffset === 'number',
-            'The `options.blobConditionAppendPositionOffset` must be a number');
+        'The `options.blobConditionAppendPositionOffset` must be a number');
       headers['x-ms-blob-condition-appendpos'] = options.blobConditionAppendPositionOffset;
     }
     utils.setConditionalHeaders(headers, {
@@ -2380,6 +2171,4 @@
       committedBlockCount: response.headers['x-ms-blob-committed-block-count']
     };
   });
-=======
->>>>>>> 1ede5760
 };